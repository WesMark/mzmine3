/*
 * Copyright (c) 2004-2024 The mzmine Development Team
 *
 * Permission is hereby granted, free of charge, to any person
 * obtaining a copy of this software and associated documentation
 * files (the "Software"), to deal in the Software without
 * restriction, including without limitation the rights to use,
 * copy, modify, merge, publish, distribute, sublicense, and/or sell
 * copies of the Software, and to permit persons to whom the
 * Software is furnished to do so, subject to the following
 * conditions:
 *
 * The above copyright notice and this permission notice shall be
 * included in all copies or substantial portions of the Software.
 *
 * THE SOFTWARE IS PROVIDED "AS IS", WITHOUT WARRANTY OF ANY KIND,
 * EXPRESS OR IMPLIED, INCLUDING BUT NOT LIMITED TO THE WARRANTIES
 * OF MERCHANTABILITY, FITNESS FOR A PARTICULAR PURPOSE AND
 * NONINFRINGEMENT. IN NO EVENT SHALL THE AUTHORS OR COPYRIGHT
 * HOLDERS BE LIABLE FOR ANY CLAIM, DAMAGES OR OTHER LIABILITY,
 * WHETHER IN AN ACTION OF CONTRACT, TORT OR OTHERWISE, ARISING
 * FROM, OUT OF OR IN CONNECTION WITH THE SOFTWARE OR THE USE OR
 * OTHER DEALINGS IN THE SOFTWARE.
 */

package io.github.mzmine.util.collections;

import it.unimi.dsi.fastutil.ints.IntList;
import java.lang.reflect.Array;
import java.util.ArrayList;
import java.util.Arrays;
import java.util.BitSet;
import java.util.Collection;
import java.util.HashSet;
import java.util.LinkedHashMap;
import java.util.LinkedHashSet;
import java.util.List;
import java.util.Map;
import java.util.Set;
import java.util.stream.Stream;

/**
 * Collection API related utilities
 */
public class CollectionUtils {

  /**
   * Map of the object to its index to avoid indexOf. This method will take any collection as input
   * and this makes only sense if the collection has an order.
   *
   * @param list any collection
   * @param <T>  the object to be mapped
   * @return Map object to index in collection
   */
  public static <T> Map<T, Integer> indexMap(Collection<T> list) {
    Map<T, Integer> map = new LinkedHashMap<>(list.size());
    int i = 0;
    for (final T value : list) {
      map.put(value, i);
      i++;
    }
    return map;
  }

  /**
   * Map of the object to its index to avoid indexOf.
   *
   * @param <T> the object to be mapped
   * @return Map object to index in collection
   */
  public static <T> Map<T, Integer> indexMap(T[] array) {
    Map<T, Integer> map = new LinkedHashMap<>(array.length);
    for (int i = 0; i < array.length; i++) {
      map.put(array[i], i);
    }
    return map;
  }

  /**
   * drops duplicate values using a HashSet. does not retain order
   *
   * @param list list to modify
   */
  public static <T> void dropDuplicates(List<T> list) {
    Set<T> set = new HashSet<>(list);
    list.clear();
    list.addAll(set);
  }

  /**
   * drops duplicate values using a HashSet. does not retain order
   *
   * @param list list to modify
   * @param <T>
   */
  public static <T> void dropDuplicatesRetainOrder(List<T> list) {
    Set<T> set = new LinkedHashSet<>(list);
    list.clear();
    list.addAll(set);
  }

  /**
   * Converts an array of ints to array of Integers
   */
  public static Integer[] toIntegerArray(int[] array) {
    Integer[] newArray = new Integer[array.length];
    for (int i = 0; i < array.length; i++) {
      newArray[i] = Integer.valueOf(array[i]);
    }
    return newArray;
  }

  /**
   * Change the type of array of Objects to an array of objects of type newClass.
   */
  @SuppressWarnings("unchecked")
  public static <T> T[] changeArrayType(Object[] array, Class<T> newClass) {

    ArrayList<T> newArray = new ArrayList<T>();

    for (int i = 0; i < array.length; i++) {
      // Only add those objects that can be cast to the new class
      if (newClass.isInstance(array[i])) {
        newArray.add(newClass.cast(array[i]));
      }
    }

    return newArray.toArray((T[]) Array.newInstance(newClass, 0));
  }

  /**
   * Checks if the haystack array contains all elements of needles array
   *
   * @param haystack array of ints
   * @param needles  array of ints
   * @return true if haystack contains all elements of needles
   */
  public static boolean isSubset(int[] haystack, int[] needles) {
    needleTraversal:
    for (int i = 0; i < needles.length; i++) {
      for (int j = 0; j < haystack.length; j++) {
        if (needles[i] == haystack[j]) {
          continue needleTraversal;
        }
      }
      return false;
    }
    return true;
  }

  /**
   * Checks if the haystack array contains a specified element
   *
   * @param haystack array of objects
   * @param needle   object
   * @return true if haystack contains needle
   */
  public static <T> boolean arrayContains(T[] haystack, T needle) {
    for (T test : haystack) {
      if (needle.equals(test)) {
        return true;
      }
    }
    return false;
  }

  /**
   * Concatenate two arrays
   *
   * @param first  array of objects
   * @param second array of objects
   * @return both array of objects
   */
  public static <T> T[] concat(T[] first, T[] second) {
    T[] result = Arrays.copyOf(first, first.length + second.length);
    System.arraycopy(second, 0, result, first.length, second.length);
    return result;
  }

  /**
   * creates a stream of duplicates. Filters by hashset
   *
   * @param input the input stream
   * @return filtered stream of duplicates
   */
  public static <T> Stream<T> streamDuplicates(Stream<T> input) {
    Set<T> items = new HashSet<>();
    return input.filter(n -> !items.add(n));
  }


  /**
   * Creates a new array. Copied from {@link Arrays#copyOfRange(Object[], int, int)}
   *
   * @return
   */
  @SuppressWarnings("unchecked")
  public static <T> T[] createArray(final T[] data, final int newLength) {
    Class<? extends T[]> newType = (Class<? extends T[]>) data.getClass();
    T[] copy = ((Object) newType == (Object) Object[].class) ? (T[]) new Object[newLength]
        : (T[]) Array.newInstance(newType.getComponentType(), newLength);
    return copy;
  }

<<<<<<< HEAD
  /**
   * Operation to remove elements by indices from large lists. Avoids copies.
   *
   * @param list            changed in place
   * @param indicesToRemove list of indices to remove - sorted ascending
   * @return the input list that is changed in place
   */
  public static <T> List<T> removeIndicesInPlaceSorted(List<T> list, IntList indicesToRemove) {
    return removeIndicesInPlaceSorted(list, indicesToRemove.toIntArray());
  }

  /**
   * Operation to remove elements by indices from large lists. Avoids copies.
   *
   * @param list            changed in place
   * @param indicesToRemove list of indices to remove - sorted ascending
   * @return the input list that is changed in place
   */
  public static <T> List<T> removeIndicesInPlaceSorted(List<T> list, int[] indicesToRemove) {
    if (indicesToRemove.length == 0) {
      return list;
    }
    int size = list.size();

    int indicesToRemoveIndex = 0;
    int nextToSkip = indicesToRemove[0];
    // Overwrite elements not to remove
    int writeIndex = nextToSkip; // start writing at index of first to remove
    // start reading at first to remove+1
    for (int readIndex = writeIndex; readIndex < size; readIndex++) {
      if (nextToSkip == readIndex) {
        indicesToRemoveIndex++;
        if (indicesToRemoveIndex < indicesToRemove.length) {
          nextToSkip = indicesToRemove[indicesToRemoveIndex];
          if (nextToSkip <= readIndex) {
            throw new IllegalArgumentException("Indices to remove are not sorted ascending");
          }
        }
      } else {
        list.set(writeIndex, list.get(readIndex));
        writeIndex++;
      }
    }

    // Remove extra elements at the end
    if (list.size() > writeIndex) {
      list.subList(writeIndex, list.size()).clear();
    }
    return list;
  }

  /**
   * Operation to remove elements by indices from large lists. Avoids copies.
   *
   * @param list            changed in place
   * @param indicesToRemove list of indices to remove - can be unsorted
   * @return the input list that is changed in place
   */
  public static <T> List<T> removeIndicesInPlaceBitSet(List<T> list, IntList indicesToRemove) {
    return removeIndicesInPlaceBitSet(list, indicesToRemove.toIntArray());
  }

  /**
   * Operation to remove elements by indices from large lists. Avoids copies.
   *
   * @param list            changed in place
   * @param indicesToRemove list of indices to remove - can be unsorted
   * @return the input list that is changed in place
   */
  public static <T> List<T> removeIndicesInPlaceBitSet(List<T> list, int[] indicesToRemove) {
    if (indicesToRemove.length == 0) {
      return list;
    }

    int size = list.size();
    BitSet toRemove = new BitSet(size);

    // Mark indices to remove
    for (int index : indicesToRemove) {
      if (index >= 0 && index < size) {
        toRemove.set(index);
      }
    }

    // Overwrite elements not to remove
    int writeIndex = indicesToRemove[0]; // start writing at index of first to remove
    // start reading at first to remove+1
    for (int readIndex = writeIndex + 1; readIndex < size; readIndex++) {
      if (!toRemove.get(readIndex)) {
        list.set(writeIndex, list.get(readIndex));
        writeIndex++;
      }
    }

    // Remove extra elements at the end
    if (list.size() > writeIndex) {
      list.subList(writeIndex, list.size()).clear();
    }
    return list;
=======
  public static <T> List<T> combine(List<? extends T>... lists) {
    final List<T> value = new ArrayList<>();
    for (List<? extends T> list : lists) {
      value.addAll(list);
    }
    return value;
>>>>>>> e41384d0
  }
}<|MERGE_RESOLUTION|>--- conflicted
+++ resolved
@@ -202,7 +202,6 @@
     return copy;
   }
 
-<<<<<<< HEAD
   /**
    * Operation to remove elements by indices from large lists. Avoids copies.
    *
@@ -302,13 +301,18 @@
       list.subList(writeIndex, list.size()).clear();
     }
     return list;
-=======
+  }
+
   public static <T> List<T> combine(List<? extends T>... lists) {
-    final List<T> value = new ArrayList<>();
+    int size = 0;
+    for (final List<? extends T> list : lists) {
+      size += list.size();
+    }
+
+    final List<T> value = new ArrayList<>(size);
     for (List<? extends T> list : lists) {
       value.addAll(list);
     }
     return value;
->>>>>>> e41384d0
   }
 }