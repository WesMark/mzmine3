/*
 * Copyright 2006-2018 The MZmine 2 Development Team
 * 
 * This file is part of MZmine 2.
 * 
 * MZmine 2 is free software; you can redistribute it and/or modify it under the terms of the GNU
 * General Public License as published by the Free Software Foundation; either version 2 of the
 * License, or (at your option) any later version.
 * 
 * MZmine 2 is distributed in the hope that it will be useful, but WITHOUT ANY WARRANTY; without
 * even the implied warranty of MERCHANTABILITY or FITNESS FOR A PARTICULAR PURPOSE. See the GNU
 * General Public License for more details.
 * 
 * You should have received a copy of the GNU General Public License along with MZmine 2; if not,
 * write to the Free Software Foundation, Inc., 51 Franklin St, Fifth Floor, Boston, MA 02110-1301
 * USA
 */

package net.sf.mzmine.modules.visualization.peaklisttable;

import java.awt.Component;
import java.awt.Point;
import java.awt.event.ActionEvent;
import java.awt.event.ActionListener;
import java.util.ArrayList;
import java.util.Arrays;
import java.util.HashMap;
import java.util.List;
import java.util.Map;
import javax.swing.JMenu;
import javax.swing.JMenuItem;
import javax.swing.JPopupMenu;
import javax.swing.ListSelectionModel;
import javax.swing.SwingUtilities;
import javax.swing.table.AbstractTableModel;
import com.google.common.collect.Range;
import net.sf.mzmine.datamodel.Feature;
import net.sf.mzmine.datamodel.PeakIdentity;
import net.sf.mzmine.datamodel.PeakList;
import net.sf.mzmine.datamodel.PeakListRow;
import net.sf.mzmine.datamodel.RawDataFile;
<<<<<<< HEAD
import net.sf.mzmine.datamodel.Scan;
=======
>>>>>>> d9c2c551
import net.sf.mzmine.datamodel.impl.SimplePeakListRow;
import net.sf.mzmine.main.MZmineCore;
import net.sf.mzmine.modules.peaklistmethods.identification.formulaprediction.FormulaPredictionModule;
import net.sf.mzmine.modules.peaklistmethods.identification.nist.NistMsSearchModule;
import net.sf.mzmine.modules.peaklistmethods.identification.onlinedbsearch.OnlineDBSearchModule;
import net.sf.mzmine.modules.peaklistmethods.identification.sirius.SiriusProcessingModule;
import net.sf.mzmine.modules.peaklistmethods.io.siriusexport.SiriusExportModule;
import net.sf.mzmine.modules.rawdatamethods.peakpicking.manual.ManualPeakPickerModule;
import net.sf.mzmine.modules.visualization.intensityplot.IntensityPlotModule;
import net.sf.mzmine.modules.visualization.peaklisttable.export.IsotopePatternExportModule;
import net.sf.mzmine.modules.visualization.peaklisttable.export.MSMSExportModule;
import net.sf.mzmine.modules.visualization.peaklisttable.table.CommonColumnType;
import net.sf.mzmine.modules.visualization.peaklisttable.table.DataFileColumnType;
import net.sf.mzmine.modules.visualization.peaklisttable.table.PeakListTable;
import net.sf.mzmine.modules.visualization.peaklisttable.table.PeakListTableColumnModel;
import net.sf.mzmine.modules.visualization.peaksummary.PeakSummaryVisualizerModule;
<<<<<<< HEAD
import net.sf.mzmine.modules.visualization.spectra.mirrorspectra.MirrorScanWindow;
import net.sf.mzmine.modules.visualization.spectra.multimsms.MultiMSMSWindow;
import net.sf.mzmine.modules.visualization.spectra.simplespectra.SpectraVisualizerModule;
=======
import net.sf.mzmine.modules.visualization.spectra.MultiSpectraVisualizerWindow;
import net.sf.mzmine.modules.visualization.spectra.SpectraVisualizerModule;
>>>>>>> d9c2c551
import net.sf.mzmine.modules.visualization.threed.ThreeDVisualizerModule;
import net.sf.mzmine.modules.visualization.tic.TICPlotType;
import net.sf.mzmine.modules.visualization.tic.TICVisualizerModule;
import net.sf.mzmine.modules.visualization.twod.TwoDVisualizerModule;
import net.sf.mzmine.parameters.parametertypes.selectors.ScanSelection;
import net.sf.mzmine.util.GUIUtils;
<<<<<<< HEAD
import net.sf.mzmine.util.SortingDirection;
import net.sf.mzmine.util.SortingProperty;
=======
>>>>>>> d9c2c551

/**
 * Peak-list table pop-up menu.
 * 
 */
public class PeakListTablePopupMenu extends JPopupMenu implements ActionListener {

  private static final long serialVersionUID = 1L;

  private final PeakListTable table;
  private final PeakList peakList;
  private final PeakListTableColumnModel columnModel;

  private final JMenu showMenu;
  private final JMenu searchMenu;
  private final JMenu idsMenu;
  private final JMenu exportMenu;
  private final JMenuItem deleteRowsItem;
  private final JMenuItem addNewRowItem;
  private final JMenuItem plotRowsItem;
  private final JMenuItem showSpectrumItem;
  private final JMenuItem showXICItem;
  private final JMenuItem showXICSetupItem;
  private final JMenuItem showMSMSItem;
<<<<<<< HEAD
  private final JMenuItem showMSMSMirrorItem;
=======
  private final JMenuItem showAllMSMSItem;
>>>>>>> d9c2c551
  private final JMenuItem showIsotopePatternItem;
  private final JMenuItem show2DItem;
  private final JMenuItem show3DItem;
  private final JMenuItem exportIsotopesItem;
  private final JMenuItem exportMSMSItem;

  ///// kaidu edit
  private final JMenuItem exportToSirius;
  ////
  private final JMenuItem manuallyDefineItem;
  private final JMenuItem showPeakRowSummaryItem;
  private final JMenuItem clearIdsItem;
  private final JMenuItem dbSearchItem;
  private final JMenuItem formulaItem;
  private final JMenuItem siriusItem;
  private final JMenuItem nistSearchItem;
  private final JMenuItem copyIdsItem;
  private final JMenuItem pasteIdsItem;

  private final PeakListTableWindow window;
  private RawDataFile clickedDataFile;
  private PeakListRow clickedPeakListRow;
  private PeakListRow[] allClickedPeakListRows;

  // For copying and pasting IDs - shared by all peak-list table instances.
  // Currently only accessed from this
  // class.
  private static PeakIdentity copiedId = null;

  public PeakListTablePopupMenu(final PeakListTableWindow window, PeakListTable listTable,
      final PeakListTableColumnModel model, final PeakList list) {

    this.window = window;
    table = listTable;
    peakList = list;
    columnModel = model;

    clickedDataFile = null;
    clickedPeakListRow = null;
    allClickedPeakListRows = null;

    showMenu = new JMenu("Show");
    add(showMenu);

    showXICItem = GUIUtils.addMenuItem(showMenu, "XIC (base peak) (quick)", this);
    showXICSetupItem = GUIUtils.addMenuItem(showMenu, "XIC (dialog)", this);
    showSpectrumItem = GUIUtils.addMenuItem(showMenu, "Mass spectrum", this);
    show2DItem = GUIUtils.addMenuItem(showMenu, "Peak in 2D", this);
    show3DItem = GUIUtils.addMenuItem(showMenu, "Peak in 3D", this);
<<<<<<< HEAD
    showMSMSItem = GUIUtils.addMenuItem(showMenu, "MS/MS", this);
    showMSMSMirrorItem = GUIUtils.addMenuItem(showMenu, "MS/MS mirror (select 2 rows)", this);
=======
    showMSMSItem = GUIUtils.addMenuItem(showMenu, "Most intense MS/MS", this);
    showAllMSMSItem = GUIUtils.addMenuItem(showMenu, "All MS/MS", this);
>>>>>>> d9c2c551
    showIsotopePatternItem = GUIUtils.addMenuItem(showMenu, "Isotope pattern", this);
    showPeakRowSummaryItem = GUIUtils.addMenuItem(showMenu, "Peak row summary", this);

    searchMenu = new JMenu("Search");
    add(searchMenu);
    dbSearchItem = GUIUtils.addMenuItem(searchMenu, "Search online database", this);
    nistSearchItem = GUIUtils.addMenuItem(searchMenu, "NIST MS Search", this);
    formulaItem = GUIUtils.addMenuItem(searchMenu, "Predict molecular formula", this);
    siriusItem = GUIUtils.addMenuItem(searchMenu, "SIRIUS structure prediction", this);

    exportMenu = new JMenu("Export");
    add(exportMenu);
    exportIsotopesItem = GUIUtils.addMenuItem(exportMenu, "Isotope pattern", this);
    // kaidu edit
    exportToSirius = GUIUtils.addMenuItem(exportMenu, "Export to SIRIUS", this);
    //
    exportMSMSItem = GUIUtils.addMenuItem(exportMenu, "MS/MS pattern", this);

    // Identities menu.
    idsMenu = new JMenu("Identities");
    add(idsMenu);
    clearIdsItem = GUIUtils.addMenuItem(idsMenu, "Clear", this);
    copyIdsItem = GUIUtils.addMenuItem(idsMenu, "Copy", this);
    pasteIdsItem = GUIUtils.addMenuItem(idsMenu, "Paste", this);

    plotRowsItem = GUIUtils.addMenuItem(this, "Plot using Intensity Plot module", this);
    manuallyDefineItem = GUIUtils.addMenuItem(this, "Manually define peak", this);
    deleteRowsItem = GUIUtils.addMenuItem(this, "Delete selected row(s)", this);
    addNewRowItem = GUIUtils.addMenuItem(this, "Add new row", this);
  }

  @Override
  public void show(final Component invoker, final int x, final int y) {

    // Select the row where clicked?
    final Point clickedPoint = new Point(x, y);
    final int clickedRow = table.rowAtPoint(clickedPoint);
    if (table.getSelectedRowCount() < 2) {
      ListSelectionModel selectionModel = table.getSelectionModel();
      selectionModel.setSelectionInterval(clickedRow, clickedRow);
    }

    // First, disable all the Show... items
    show2DItem.setEnabled(false);
    show3DItem.setEnabled(false);
    manuallyDefineItem.setEnabled(false);
    showMSMSItem.setEnabled(false);
<<<<<<< HEAD
    showMSMSMirrorItem.setEnabled(false);
=======
    showAllMSMSItem.setEnabled(false);
>>>>>>> d9c2c551
    showIsotopePatternItem.setEnabled(false);
    showPeakRowSummaryItem.setEnabled(false);
    exportIsotopesItem.setEnabled(false);
    exportMSMSItem.setEnabled(false);
    exportMenu.setEnabled(false);

    // Enable row items if applicable
    final int[] selectedRows = table.getSelectedRows();
    final boolean rowsSelected = selectedRows.length > 0;
    deleteRowsItem.setEnabled(rowsSelected);
    clearIdsItem.setEnabled(rowsSelected);
    pasteIdsItem.setEnabled(rowsSelected && copiedId != null);
    plotRowsItem.setEnabled(rowsSelected);
    showMenu.setEnabled(rowsSelected);
    idsMenu.setEnabled(rowsSelected);
    exportIsotopesItem.setEnabled(rowsSelected);
    exportToSirius.setEnabled(rowsSelected);
    exportMenu.setEnabled(rowsSelected);

    final boolean oneRowSelected = selectedRows.length == 1;
    searchMenu.setEnabled(oneRowSelected);

    // Find the row and column where the user clicked
    clickedDataFile = null;
    final int clickedColumn =
        columnModel.getColumn(table.columnAtPoint(clickedPoint)).getModelIndex();
    if (clickedRow >= 0 && clickedColumn >= 0) {

      final int rowIndex = table.convertRowIndexToModel(clickedRow);
      clickedPeakListRow = getPeakListRow(rowIndex);
      allClickedPeakListRows = new PeakListRow[selectedRows.length];
      for (int i = 0; i < selectedRows.length; i++) {
        allClickedPeakListRows[i] = getPeakListRow(table.convertRowIndexToModel(selectedRows[i]));
      }

      // Enable items.
      show2DItem.setEnabled(oneRowSelected);
      show3DItem.setEnabled(oneRowSelected);
      showPeakRowSummaryItem.setEnabled(oneRowSelected);

      if (clickedPeakListRow.getBestPeak() != null) {
        exportMSMSItem.setEnabled(oneRowSelected
            && clickedPeakListRow.getBestPeak().getMostIntenseFragmentScanNumber() > 0);
      }

      // If we clicked on data file columns, check the peak
      if (clickedColumn >= CommonColumnType.values().length) {

        // Enable manual peak picking
        manuallyDefineItem.setEnabled(oneRowSelected);

        // Find the actual peak, if we have it.
        clickedDataFile = peakList.getRawDataFile((clickedColumn - CommonColumnType.values().length)
            / DataFileColumnType.values().length);

        final Feature clickedPeak =
            getPeakListRow(table.convertRowIndexToModel(clickedRow)).getPeak(clickedDataFile);

        // If we have the peak, enable Show... items
        if (clickedPeak != null && oneRowSelected) {
          showIsotopePatternItem.setEnabled(clickedPeak.getIsotopePattern() != null);
<<<<<<< HEAD
=======
          showMSMSItem.setEnabled(clickedPeak.getMostIntenseFragmentScanNumber() > 0);
          showAllMSMSItem.setEnabled(clickedPeak.getAllMS2FragmentScanNumbers().length > 0);
>>>>>>> d9c2c551
        }

        // always show for multi
        showMSMSItem.setEnabled(selectedRows.length > 0 && getSelectedPeakForMSMS() != null);
      } else {
        showIsotopePatternItem
            .setEnabled(clickedPeakListRow.getBestIsotopePattern() != null && oneRowSelected);
<<<<<<< HEAD

        // always show for multi MSMS window
        showMSMSItem.setEnabled(selectedRows.length > 0 && getSelectedPeakForMSMS() != null);
=======
        if (clickedPeakListRow.getBestPeak() != null) {
          showMSMSItem
              .setEnabled(clickedPeakListRow.getBestPeak().getMostIntenseFragmentScanNumber() > 0
                  && oneRowSelected);
          showAllMSMSItem
              .setEnabled(clickedPeakListRow.getBestPeak().getAllMS2FragmentScanNumbers().length > 0
                  && oneRowSelected);
        }
>>>>>>> d9c2c551
      }

      // only show if selected rows == 2 and both have MS2
      boolean bothMS2 =
          selectedRows.length == 2 && allClickedPeakListRows[0].getBestFragmentation() != null
              && allClickedPeakListRows[1].getBestFragmentation() != null;
      showMSMSMirrorItem.setEnabled(bothMS2);
    }

    copyIdsItem
        .setEnabled(oneRowSelected && allClickedPeakListRows[0].getPreferredPeakIdentity() != null);

    super.show(invoker, x, y);
  }

  /**
   * 
   * @param modelIndex the row index in the table model
   * @return
   */
  protected PeakListRow getPeakListRow(int modelIndex) {
    return peakList.getRow(modelIndex);
  }

  @Override
  public void actionPerformed(final ActionEvent e) {

    final Object src = e.getSource();

    if (deleteRowsItem.equals(src)) {

      final int[] rowsToDelete = table.getSelectedRows();

      final int[] unsortedIndexes = new int[rowsToDelete.length];
      for (int i = rowsToDelete.length - 1; i >= 0; i--) {

        unsortedIndexes[i] = table.convertRowIndexToModel(rowsToDelete[i]);
      }

      // sort row indexes and start removing from the last
      Arrays.sort(unsortedIndexes);

      // delete the rows starting from last
      for (int i = unsortedIndexes.length - 1; i >= 0; i--) {
        peakList.removeRow(unsortedIndexes[i]);
      }

      // Notify the GUI that peaklist contents have changed
      updateTableGUI();
    }

    if (plotRowsItem.equals(src)) {

      final int[] selectedTableRows = table.getSelectedRows();

      final PeakListRow[] selectedRows = new PeakListRow[selectedTableRows.length];
      for (int i = 0; i < selectedTableRows.length; i++) {
        selectedRows[i] = getPeakListRow(table.convertRowIndexToModel(selectedTableRows[i]));
      }

      SwingUtilities.invokeLater(new Runnable() {
        @Override
        public void run() {
          IntensityPlotModule.showIntensityPlot(MZmineCore.getProjectManager().getCurrentProject(),
              peakList, selectedRows);
        }
      });
    }

    if (showXICItem.equals(src) && allClickedPeakListRows.length != 0) {

      // Map peaks to their identity labels.
      final Map<Feature, String> labelsMap =
          new HashMap<Feature, String>(allClickedPeakListRows.length);

      final RawDataFile selectedDataFile =
          clickedDataFile == null ? allClickedPeakListRows[0].getBestPeak().getDataFile()
              : clickedDataFile;

      Range<Double> mzRange = null;
      final List<Feature> selectedPeaks = new ArrayList<Feature>(allClickedPeakListRows.length);
      for (final PeakListRow row : allClickedPeakListRows) {

        for (final Feature peak : row.getPeaks()) {
          if (mzRange == null) {
            mzRange = peak.getRawDataPointsMZRange();
            double upper = mzRange.upperEndpoint();
            double lower = mzRange.lowerEndpoint();
            if ((upper - lower) < 0.000001) {
              // Workaround to make ultra narrow mzRanges (e.g. from imported mzTab peaklist),
              // a more reasonable default for a HRAM instrument (~5ppm)
              double fiveppm = (upper * 5E-6);
              mzRange = Range.closed(lower - fiveppm, upper + fiveppm);
            }
          } else {
            mzRange = mzRange.span(peak.getRawDataPointsMZRange());
          }
        }

        final Feature filePeak = row.getPeak(selectedDataFile);
        if (filePeak != null) {

          selectedPeaks.add(filePeak);

          // Label the peak with the row's preferred identity.
          final PeakIdentity identity = row.getPreferredPeakIdentity();
          if (identity != null) {
            labelsMap.put(filePeak, identity.getName());
          }
        }
      }

      ScanSelection scanSelection = new ScanSelection(selectedDataFile.getDataRTRange(1), 1);

      TICVisualizerModule.showNewTICVisualizerWindow(new RawDataFile[] {selectedDataFile},
          selectedPeaks.toArray(new Feature[selectedPeaks.size()]), labelsMap, scanSelection,
          TICPlotType.BASEPEAK, mzRange);
    }

    if (showXICSetupItem.equals(src) && allClickedPeakListRows.length != 0) {

      // Map peaks to their identity labels.
      final Map<Feature, String> labelsMap =
          new HashMap<Feature, String>(allClickedPeakListRows.length);

      final RawDataFile[] selectedDataFiles = clickedDataFile == null ? peakList.getRawDataFiles()
          : new RawDataFile[] {clickedDataFile};

      Range<Double> mzRange = null;
      final ArrayList<Feature> allClickedPeaks =
          new ArrayList<Feature>(allClickedPeakListRows.length);
      final ArrayList<Feature> selectedClickedPeaks =
          new ArrayList<Feature>(allClickedPeakListRows.length);
      for (final PeakListRow row : allClickedPeakListRows) {

        // Label the peak with the row's preferred identity.
        final PeakIdentity identity = row.getPreferredPeakIdentity();

        for (final Feature peak : row.getPeaks()) {

          allClickedPeaks.add(peak);
          if (peak.getDataFile() == clickedDataFile) {
            selectedClickedPeaks.add(peak);
          }

          if (mzRange == null) {
            mzRange = peak.getRawDataPointsMZRange();
          } else {
            mzRange = mzRange.span(peak.getRawDataPointsMZRange());
          }

          if (identity != null) {
            labelsMap.put(peak, identity.getName());
          }
        }
      }

      ScanSelection scanSelection = new ScanSelection(selectedDataFiles[0].getDataRTRange(1), 1);

      TICVisualizerModule.setupNewTICVisualizer(
          MZmineCore.getProjectManager().getCurrentProject().getDataFiles(), selectedDataFiles,
          allClickedPeaks.toArray(new Feature[allClickedPeaks.size()]),
          selectedClickedPeaks.toArray(new Feature[selectedClickedPeaks.size()]), labelsMap,
          scanSelection, mzRange);
    }

    if (show2DItem.equals(src)) {

      final Feature showPeak = getSelectedPeak();
      if (showPeak != null) {

        TwoDVisualizerModule.show2DVisualizerSetupDialog(showPeak.getDataFile(),
            getPeakMZRange(showPeak), getPeakRTRange(showPeak));
      }
    }

    if (show3DItem.equals(src)) {

      final Feature showPeak = getSelectedPeak();
      if (showPeak != null) {

        ThreeDVisualizerModule.setupNew3DVisualizer(showPeak.getDataFile(),
            getPeakMZRange(showPeak), getPeakRTRange(showPeak));
      }
    }

    if (manuallyDefineItem.equals(src)) {

      ManualPeakPickerModule.runManualDetection(clickedDataFile, clickedPeakListRow, peakList,
          table);
    }

    if (showSpectrumItem.equals(src)) {

      final Feature showPeak = getSelectedPeak();
      if (showPeak != null) {

        SpectraVisualizerModule.showNewSpectrumWindow(showPeak.getDataFile(),
            showPeak.getRepresentativeScanNumber(), showPeak);
      }
    }

    if (showMSMSItem.equals(src)) {
      if (allClickedPeakListRows != null && allClickedPeakListRows.length > 1) {
        // show multi msms window of multiple rows
        MultiMSMSWindow multi = new MultiMSMSWindow();
        multi.setData(allClickedPeakListRows, peakList.getRawDataFiles(), clickedDataFile, true,
            SortingProperty.MZ, SortingDirection.Ascending);
        multi.setVisible(true);
      } else {
        Feature showPeak = getSelectedPeakForMSMS();
        if (showPeak != null) {
          final int scanNumber = showPeak.getMostIntenseFragmentScanNumber();
          if (scanNumber > 0) {
            SpectraVisualizerModule.showNewSpectrumWindow(showPeak.getDataFile(), scanNumber);
          } else {
            MZmineCore.getDesktop().displayMessage(window,
                "There is no fragment for "
                    + MZmineCore.getConfiguration().getMZFormat().format(showPeak.getMZ())
                    + " m/z in the current raw data.");
          }
        }
      }
    }

    // mirror of the two best fragment scans
    if (showMSMSMirrorItem.equals(src)) {
      if (allClickedPeakListRows != null && allClickedPeakListRows.length == 2) {
        PeakListRow a = allClickedPeakListRows[0];
        PeakListRow b = allClickedPeakListRows[1];
        Scan scan = a.getBestFragmentation();
        Scan mirror = b.getBestFragmentation();
        if (scan != null && mirror != null) {
          // show mirror msms window of two rows
          MirrorScanWindow mirrorWindow = new MirrorScanWindow();
          mirrorWindow.setScans(scan, mirror);
          mirrorWindow.setVisible(true);
        }
      }
    }

    if (showAllMSMSItem.equals(src)) {

      final Feature showPeak = getSelectedPeak();
      if (showPeak != null) {
        int[] scanNumbers = showPeak.getAllMS2FragmentScanNumbers();

        if (scanNumbers.length > 0) {
          MultiSpectraVisualizerWindow multiSpectraWindow =
              new MultiSpectraVisualizerWindow(scanNumbers, clickedPeakListRow);
          multiSpectraWindow.setVisible(true);
        } else {
          MZmineCore.getDesktop().displayMessage(window,
              "There is no fragment for "
                  + MZmineCore.getConfiguration().getMZFormat().format(showPeak.getMZ())
                  + " m/z in the current raw data.");
        }
      }
    }

    if (showIsotopePatternItem.equals(src)) {

      final Feature showPeak = getSelectedPeak();
      if (showPeak != null && showPeak.getIsotopePattern() != null) {

        SwingUtilities.invokeLater(new Runnable() {
          @Override
          public void run() {
            SpectraVisualizerModule.showNewSpectrumWindow(showPeak.getDataFile(),
                showPeak.getRepresentativeScanNumber(), showPeak.getIsotopePattern());
          }
        });
      }
    }

    if (formulaItem != null && formulaItem.equals(src)) {

      SwingUtilities.invokeLater(new Runnable() {
        @Override
        public void run() {
          FormulaPredictionModule.showSingleRowIdentificationDialog(clickedPeakListRow);
        }
      });

    }

    // //TODO: what is going on here?
    // TODO: probably remove singlerowidentificationDialog as Sirius works with spectrum, not 1
    // peak.
    if (siriusItem != null && siriusItem.equals(src)) {

      SwingUtilities.invokeLater(new Runnable() {
        @Override
        public void run() {
          SiriusProcessingModule.showSingleRowIdentificationDialog(clickedPeakListRow);
        }
      });

    }

    if (dbSearchItem != null && dbSearchItem.equals(src)) {

      SwingUtilities.invokeLater(new Runnable() {
        @Override
        public void run() {
          OnlineDBSearchModule.showSingleRowIdentificationDialog(clickedPeakListRow);
        }
      });

    }

    if (nistSearchItem != null && nistSearchItem.equals(src)) {

      NistMsSearchModule.singleRowSearch(peakList, clickedPeakListRow);
    }

    if (addNewRowItem.equals(src)) {

      // find maximum ID and add 1
      int newID = 1;
      for (final PeakListRow row : peakList.getRows()) {
        if (row.getID() >= newID) {
          newID = row.getID() + 1;
        }
      }

      // create a new row
      final PeakListRow newRow = new SimplePeakListRow(newID);
      ManualPeakPickerModule.runManualDetection(peakList.getRawDataFiles(), newRow, peakList,
          table);

    }

    if (showPeakRowSummaryItem.equals(src)) {

      PeakSummaryVisualizerModule.showNewPeakSummaryWindow(clickedPeakListRow);
    }

    if (exportIsotopesItem.equals(src)) {
      IsotopePatternExportModule.exportIsotopePattern(clickedPeakListRow);
    }
    if (exportToSirius.equals(src)) {
      // export all selected rows
      SiriusExportModule.exportSingleRows(allClickedPeakListRows);
    }

    if (exportMSMSItem.equals(src)) {
      MSMSExportModule.exportMSMS(clickedPeakListRow);
    }

    if (clearIdsItem.equals(src)) {

      // Delete identities of selected rows.
      for (final PeakListRow row : allClickedPeakListRows) {

        // Selected row index.
        for (final PeakIdentity id : row.getPeakIdentities()) {

          // Remove id.
          row.removePeakIdentity(id);
        }
      }

      // Update table GUI.
      updateTableGUI();
    }

    if (copyIdsItem.equals(src) && allClickedPeakListRows.length > 0) {

      final PeakIdentity id = allClickedPeakListRows[0].getPreferredPeakIdentity();
      if (id != null) {

        copiedId = (PeakIdentity) id.clone();
      }
    }

    if (pasteIdsItem.equals(src) && copiedId != null) {

      // Paste identity into selected rows.
      for (final PeakListRow row : allClickedPeakListRows) {

        row.setPreferredPeakIdentity((PeakIdentity) copiedId.clone());
      }

      // Update table GUI.
      updateTableGUI();
    }
  }

  /**
   * Update the table.
   */
  private void updateTableGUI() {
    ((AbstractTableModel) table.getModel()).fireTableDataChanged();
    MZmineCore.getProjectManager().getCurrentProject().notifyObjectChanged(peakList, true);
  }

  /**
   * Get a peak's m/z range.
   * 
   * @param peak the peak.
   * @return The peak's m/z range.
   */
  private static Range<Double> getPeakMZRange(final Feature peak) {

    final Range<Double> peakMZRange = peak.getRawDataPointsMZRange();

    // By default, open the visualizer with the m/z range of
    // "peak_width x 2", but no smaller than 0.1 m/z, because with smaller
    // ranges VisAD tends to show nasty anti-aliasing artifacts.
    // For example of such artifacts, set mzMin = 440.27, mzMax = 440.28 and
    // mzResolution = 500
    final double minRangeCenter = (peakMZRange.upperEndpoint() + peakMZRange.lowerEndpoint()) / 2.0;
    final double minRangeWidth =
        Math.max(0.1, (peakMZRange.upperEndpoint() - peakMZRange.lowerEndpoint()) * 2);
    double mzMin = minRangeCenter - (minRangeWidth / 2);
    if (mzMin < 0)
      mzMin = 0;
    double mzMax = minRangeCenter + (minRangeWidth / 2);
    return Range.closed(mzMin, mzMax);
  }

  /**
   * Get a peak's RT range.
   * 
   * @param peak the peak.
   * @return The peak's RT range.
   */
  private static Range<Double> getPeakRTRange(final Feature peak) {

    final Range<Double> range = peak.getRawDataPointsRTRange();
    final double rtLen = range.upperEndpoint() - range.lowerEndpoint();
    return Range.closed(Math.max(0.0, range.lowerEndpoint() - rtLen),
        range.upperEndpoint() + rtLen);
  }

  /**
   * Get the selected peak.
   * 
   * @return the peak.
   */
  private Feature getSelectedPeak() {
    return clickedDataFile != null ? clickedPeakListRow.getPeak(clickedDataFile)
        : clickedPeakListRow.getBestPeak();
  }

  /**
   * Get the selected peak. If no specific raw data file was clicked return highest peak with MS/MS
   * 
   * @return the peak.
   */
  private Feature getSelectedPeakForMSMS() {
    Feature peak = getSelectedPeak();
    // always return if a raw data file was clicked
    if (clickedDataFile != null || peak != null)
      return peak;
    else {
      // no specific raw data file was chosen and bestPeak has no MSMS
      // try to find highest peak with MSMS
      Scan scan = clickedPeakListRow.getBestFragmentation();
      return scan == null ? null : clickedPeakListRow.getPeak(scan.getDataFile());
    }
  }
}

<|MERGE_RESOLUTION|>--- conflicted
+++ resolved
@@ -39,10 +39,7 @@
 import net.sf.mzmine.datamodel.PeakList;
 import net.sf.mzmine.datamodel.PeakListRow;
 import net.sf.mzmine.datamodel.RawDataFile;
-<<<<<<< HEAD
 import net.sf.mzmine.datamodel.Scan;
-=======
->>>>>>> d9c2c551
 import net.sf.mzmine.datamodel.impl.SimplePeakListRow;
 import net.sf.mzmine.main.MZmineCore;
 import net.sf.mzmine.modules.peaklistmethods.identification.formulaprediction.FormulaPredictionModule;
@@ -59,25 +56,17 @@
 import net.sf.mzmine.modules.visualization.peaklisttable.table.PeakListTable;
 import net.sf.mzmine.modules.visualization.peaklisttable.table.PeakListTableColumnModel;
 import net.sf.mzmine.modules.visualization.peaksummary.PeakSummaryVisualizerModule;
-<<<<<<< HEAD
 import net.sf.mzmine.modules.visualization.spectra.mirrorspectra.MirrorScanWindow;
 import net.sf.mzmine.modules.visualization.spectra.multimsms.MultiMSMSWindow;
 import net.sf.mzmine.modules.visualization.spectra.simplespectra.SpectraVisualizerModule;
-=======
-import net.sf.mzmine.modules.visualization.spectra.MultiSpectraVisualizerWindow;
-import net.sf.mzmine.modules.visualization.spectra.SpectraVisualizerModule;
->>>>>>> d9c2c551
 import net.sf.mzmine.modules.visualization.threed.ThreeDVisualizerModule;
 import net.sf.mzmine.modules.visualization.tic.TICPlotType;
 import net.sf.mzmine.modules.visualization.tic.TICVisualizerModule;
 import net.sf.mzmine.modules.visualization.twod.TwoDVisualizerModule;
 import net.sf.mzmine.parameters.parametertypes.selectors.ScanSelection;
 import net.sf.mzmine.util.GUIUtils;
-<<<<<<< HEAD
 import net.sf.mzmine.util.SortingDirection;
 import net.sf.mzmine.util.SortingProperty;
-=======
->>>>>>> d9c2c551
 
 /**
  * Peak-list table pop-up menu.
@@ -102,11 +91,8 @@
   private final JMenuItem showXICItem;
   private final JMenuItem showXICSetupItem;
   private final JMenuItem showMSMSItem;
-<<<<<<< HEAD
   private final JMenuItem showMSMSMirrorItem;
-=======
   private final JMenuItem showAllMSMSItem;
->>>>>>> d9c2c551
   private final JMenuItem showIsotopePatternItem;
   private final JMenuItem show2DItem;
   private final JMenuItem show3DItem;
@@ -156,13 +142,9 @@
     showSpectrumItem = GUIUtils.addMenuItem(showMenu, "Mass spectrum", this);
     show2DItem = GUIUtils.addMenuItem(showMenu, "Peak in 2D", this);
     show3DItem = GUIUtils.addMenuItem(showMenu, "Peak in 3D", this);
-<<<<<<< HEAD
-    showMSMSItem = GUIUtils.addMenuItem(showMenu, "MS/MS", this);
-    showMSMSMirrorItem = GUIUtils.addMenuItem(showMenu, "MS/MS mirror (select 2 rows)", this);
-=======
     showMSMSItem = GUIUtils.addMenuItem(showMenu, "Most intense MS/MS", this);
     showAllMSMSItem = GUIUtils.addMenuItem(showMenu, "All MS/MS", this);
->>>>>>> d9c2c551
+    showMSMSMirrorItem = GUIUtils.addMenuItem(showMenu, "MS/MS mirror (select 2 rows)", this);
     showIsotopePatternItem = GUIUtils.addMenuItem(showMenu, "Isotope pattern", this);
     showPeakRowSummaryItem = GUIUtils.addMenuItem(showMenu, "Peak row summary", this);
 
@@ -210,11 +192,8 @@
     show3DItem.setEnabled(false);
     manuallyDefineItem.setEnabled(false);
     showMSMSItem.setEnabled(false);
-<<<<<<< HEAD
     showMSMSMirrorItem.setEnabled(false);
-=======
     showAllMSMSItem.setEnabled(false);
->>>>>>> d9c2c551
     showIsotopePatternItem.setEnabled(false);
     showPeakRowSummaryItem.setEnabled(false);
     exportIsotopesItem.setEnabled(false);
@@ -276,33 +255,23 @@
         // If we have the peak, enable Show... items
         if (clickedPeak != null && oneRowSelected) {
           showIsotopePatternItem.setEnabled(clickedPeak.getIsotopePattern() != null);
-<<<<<<< HEAD
-=======
-          showMSMSItem.setEnabled(clickedPeak.getMostIntenseFragmentScanNumber() > 0);
-          showAllMSMSItem.setEnabled(clickedPeak.getAllMS2FragmentScanNumbers().length > 0);
->>>>>>> d9c2c551
-        }
+          }
 
         // always show for multi
         showMSMSItem.setEnabled(selectedRows.length > 0 && getSelectedPeakForMSMS() != null);
       } else {
         showIsotopePatternItem
             .setEnabled(clickedPeakListRow.getBestIsotopePattern() != null && oneRowSelected);
-<<<<<<< HEAD
-
+
+      }
+      
         // always show for multi MSMS window
         showMSMSItem.setEnabled(selectedRows.length > 0 && getSelectedPeakForMSMS() != null);
-=======
-        if (clickedPeakListRow.getBestPeak() != null) {
-          showMSMSItem
-              .setEnabled(clickedPeakListRow.getBestPeak().getMostIntenseFragmentScanNumber() > 0
+      
+      // always show if at least one fragmentation is available
+          showAllMSMSItem
+              .setEnabled(clickedPeakListRow.getBestFragmentation()!=0);
                   && oneRowSelected);
-          showAllMSMSItem
-              .setEnabled(clickedPeakListRow.getBestPeak().getAllMS2FragmentScanNumbers().length > 0
-                  && oneRowSelected);
-        }
->>>>>>> d9c2c551
-      }
 
       // only show if selected rows == 2 and both have MS2
       boolean bothMS2 =
