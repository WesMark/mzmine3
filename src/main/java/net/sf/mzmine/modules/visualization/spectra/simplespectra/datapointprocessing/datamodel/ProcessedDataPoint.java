/*
 * Copyright 2006-2018 The MZmine 2 Development Team
 * 
 * This file is part of MZmine 2.
 * 
 * MZmine 2 is free software; you can redistribute it and/or modify it under the terms of the GNU
 * General Public License as published by the Free Software Foundation; either version 2 of the
 * License, or (at your option) any later version.
 * 
 * MZmine 2 is distributed in the hope that it will be useful, but WITHOUT ANY WARRANTY; without
 * even the implied warranty of MERCHANTABILITY or FITNESS FOR A PARTICULAR PURPOSE. See the GNU
 * General Public License for more details.
 * 
 * You should have received a copy of the GNU General Public License along with MZmine 2; if not,
 * write to the Free Software Foundation, Inc., 51 Franklin St, Fifth Floor, Boston, MA 02110-1301
 * USA
 */

package net.sf.mzmine.modules.visualization.spectra.simplespectra.datapointprocessing.datamodel;

import java.util.ArrayList;
import java.util.Collection;
import java.util.List;
import java.util.Vector;
import javax.annotation.Nonnull;
import javax.annotation.Nullable;
import net.sf.mzmine.datamodel.DataPoint;
import net.sf.mzmine.datamodel.impl.SimpleDataPoint;
import net.sf.mzmine.modules.visualization.spectra.simplespectra.datapointprocessing.datamodel.results.DPPResult;

/**
 * This class stores the results of DataPointProcessingTasks. It offers more functionality, e.g.
 * assigning identities.
 * 
 * @author SteffenHeu steffen.heuckeroth@gmx.de / s_heuc03@uni-muenster.de
 *
 */
public class ProcessedDataPoint extends SimpleDataPoint {

  // this map is set in the add... methods so we don't use too much memory
  Vector<DPPResult<?>> results;

  /**
   * Generates an array of ProcessedDataPoints from DataPoints.
   * 
   * @param dp DataPoints to convert.
   * @return Array of ProcessedDataPoints from DataPoints.
   */
  public static ProcessedDataPoint[] convert(@Nonnull DataPoint[] dp) {
    ProcessedDataPoint[] pdp = new ProcessedDataPoint[dp.length];
    for (int i = 0; i < pdp.length; i++)
      pdp[i] = new ProcessedDataPoint(dp[i]);
    return pdp;
  }

  public ProcessedDataPoint(@Nonnull DataPoint dp) {
    super(dp);
  }

  public ProcessedDataPoint(@Nonnull DataPoint dp, @Nonnull DPPResult<?> result) {
    this(dp);
    addResult(result);
  }

  public ProcessedDataPoint(@Nonnull DataPoint dp, @Nonnull Collection<DPPResult<?>> results) {
    this(dp);
    addAllResults(results);
  }

  /**
   * Adds a single result to this data point.
   * 
   * @param result
   */
<<<<<<< HEAD
  public synchronized void addResult(DPPResult<?> result) {
    if (result == null)
      return;

=======
  public void addResult(@Nonnull DPPResult<?> result) {
>>>>>>> 0dc07246
    if (results == null)
      results = new Vector<DPPResult<?>>();

    results.add(result);
  }

  /**
   * Adds a collection of DPPResults to this data point.
   * 
   * @param results
   */
<<<<<<< HEAD
  public synchronized void addAllResults(Collection<DPPResult<?>> results) {
    if (results == null)
      return;

=======
  public void addAllResults(@Nonnull Collection<DPPResult<?>> results) {
>>>>>>> 0dc07246
    if (this.results == null)
      this.results = new Vector<DPPResult<?>>();

    for (DPPResult<?> result : results) {
      this.results.add(result);
    }
  }

<<<<<<< HEAD
  public synchronized void addAllResults(DPPResult<?>[] result) {
    if (result == null)
      return;

=======
  public void addAllResults(@Nonnull DPPResult<?>[] result) {
>>>>>>> 0dc07246
    if (results == null)
      results = new Vector<DPPResult<?>>();

    for (DPPResult<?> r : result) {
      results.add(r);
    }
  }

  /**
   * 
   * @param i Index of the specified result
   * @return DPPResult with the given key, may be null if no result with that key exits or no result
   *         exists at all.
   */
  public @Nullable DPPResult<?> getResult(int i) {
    if (results == null)
      return null;
    return results.get(i);
  }

  /**
   * Specifies if a result with the given type exists.
   * 
   * @param type
   * @return
   */
  public boolean resultTypeExists(DPPResult.ResultType type) {
    if (results == null)
      return false;

    for (DPPResult<?> r : results)
      if (r.getResultType() == type)
        return true;
    return false;
  }

  /**
   * The number of results with the given type.
   * 
   * @param type
   * @return
   */
  public int getNumberOfResultsByType(DPPResult.ResultType type) {
    if (results == null)
      return 0;

    int i = 0;
    for (DPPResult<?> r : results)
      if (r.getResultType() == type)
        i++;

    return i;
  }

  /**
   *
   * @return Returns List of all results of the given type. Null if no result exists.
   */
  public @Nonnull List<DPPResult<?>> getAllResultsByType(DPPResult.ResultType type) {
    List<DPPResult<?>> list = new ArrayList<>();
    
    if (results == null)
      return list;

    for (DPPResult<?> r : results) {
      if (r.getResultType() == type) {
        list.add(r);
      }
    }

    return list;
  }

  /**
   * Returns the first result of the given type.
   * 
   * @param type
   * @return Instance of DPPResult<?> or null if no result of that type exists.
   */
<<<<<<< HEAD
  public DPPResult<?> getFirstResultByType(DPPResult.ResultType type) {
=======
  public @Nullable DPPResult<?> getFirstResultByType(DPPResult.ResultType type) {
>>>>>>> 0dc07246
    if (results == null)
      return null;

    for (DPPResult<?> r : results)
      if (r.getResultType() == type)
        return r;
    return null;
  }

<<<<<<< HEAD
  public synchronized void removeResult(int i) {
=======
  public void removeResult(int i) {
>>>>>>> 0dc07246
    if (results != null)
      results.remove(i);
  }

<<<<<<< HEAD
  public synchronized void removeResult(DPPResult<?> result) {
    // System.out.println(results.toString());
    if (results != null)
      results.remove(result);
    // System.out.println(results.toString());
  }

  public synchronized void removeResults(List<DPPResult<?>> results) {
    if (results != null)
      for (DPPResult<?> result : results)
        removeResult(result);
=======
  public void removeResult(DPPResult<?> result) {
    if (results != null)
      results.remove(result);
>>>>>>> 0dc07246
  }

  public synchronized void removeAllResultsByType(DPPResult.ResultType type) {
    List<DPPResult<?>> remove = new ArrayList<>();
    if (results != null) {
      for (DPPResult<?> result : results)
        if (result.getResultType() == type)
          remove.add(result);
      removeResults(remove);
    }
  }

  /*
   * public boolean equals(ProcessedDataPoint p) { //TODO }
   */

  /**
   * @return The number of results
   */
  public int getNumberOfResults() {
    if (results == null)
      return 0;

    return results.size();
  }

  public boolean hasResults() {
    if (results == null || results.isEmpty())
      return false;
    return true;
  }
}
<|MERGE_RESOLUTION|>--- conflicted
+++ resolved
@@ -1,268 +1,240 @@
-/*
- * Copyright 2006-2018 The MZmine 2 Development Team
- * 
- * This file is part of MZmine 2.
- * 
- * MZmine 2 is free software; you can redistribute it and/or modify it under the terms of the GNU
- * General Public License as published by the Free Software Foundation; either version 2 of the
- * License, or (at your option) any later version.
- * 
- * MZmine 2 is distributed in the hope that it will be useful, but WITHOUT ANY WARRANTY; without
- * even the implied warranty of MERCHANTABILITY or FITNESS FOR A PARTICULAR PURPOSE. See the GNU
- * General Public License for more details.
- * 
- * You should have received a copy of the GNU General Public License along with MZmine 2; if not,
- * write to the Free Software Foundation, Inc., 51 Franklin St, Fifth Floor, Boston, MA 02110-1301
- * USA
- */
-
-package net.sf.mzmine.modules.visualization.spectra.simplespectra.datapointprocessing.datamodel;
-
-import java.util.ArrayList;
-import java.util.Collection;
-import java.util.List;
-import java.util.Vector;
-import javax.annotation.Nonnull;
-import javax.annotation.Nullable;
-import net.sf.mzmine.datamodel.DataPoint;
-import net.sf.mzmine.datamodel.impl.SimpleDataPoint;
-import net.sf.mzmine.modules.visualization.spectra.simplespectra.datapointprocessing.datamodel.results.DPPResult;
-
-/**
- * This class stores the results of DataPointProcessingTasks. It offers more functionality, e.g.
- * assigning identities.
- * 
- * @author SteffenHeu steffen.heuckeroth@gmx.de / s_heuc03@uni-muenster.de
- *
- */
-public class ProcessedDataPoint extends SimpleDataPoint {
-
-  // this map is set in the add... methods so we don't use too much memory
-  Vector<DPPResult<?>> results;
-
-  /**
-   * Generates an array of ProcessedDataPoints from DataPoints.
-   * 
-   * @param dp DataPoints to convert.
-   * @return Array of ProcessedDataPoints from DataPoints.
-   */
-  public static ProcessedDataPoint[] convert(@Nonnull DataPoint[] dp) {
-    ProcessedDataPoint[] pdp = new ProcessedDataPoint[dp.length];
-    for (int i = 0; i < pdp.length; i++)
-      pdp[i] = new ProcessedDataPoint(dp[i]);
-    return pdp;
-  }
-
-  public ProcessedDataPoint(@Nonnull DataPoint dp) {
-    super(dp);
-  }
-
-  public ProcessedDataPoint(@Nonnull DataPoint dp, @Nonnull DPPResult<?> result) {
-    this(dp);
-    addResult(result);
-  }
-
-  public ProcessedDataPoint(@Nonnull DataPoint dp, @Nonnull Collection<DPPResult<?>> results) {
-    this(dp);
-    addAllResults(results);
-  }
-
-  /**
-   * Adds a single result to this data point.
-   * 
-   * @param result
-   */
-<<<<<<< HEAD
-  public synchronized void addResult(DPPResult<?> result) {
-    if (result == null)
-      return;
-
-=======
-  public void addResult(@Nonnull DPPResult<?> result) {
->>>>>>> 0dc07246
-    if (results == null)
-      results = new Vector<DPPResult<?>>();
-
-    results.add(result);
-  }
-
-  /**
-   * Adds a collection of DPPResults to this data point.
-   * 
-   * @param results
-   */
-<<<<<<< HEAD
-  public synchronized void addAllResults(Collection<DPPResult<?>> results) {
-    if (results == null)
-      return;
-
-=======
-  public void addAllResults(@Nonnull Collection<DPPResult<?>> results) {
->>>>>>> 0dc07246
-    if (this.results == null)
-      this.results = new Vector<DPPResult<?>>();
-
-    for (DPPResult<?> result : results) {
-      this.results.add(result);
-    }
-  }
-
-<<<<<<< HEAD
-  public synchronized void addAllResults(DPPResult<?>[] result) {
-    if (result == null)
-      return;
-
-=======
-  public void addAllResults(@Nonnull DPPResult<?>[] result) {
->>>>>>> 0dc07246
-    if (results == null)
-      results = new Vector<DPPResult<?>>();
-
-    for (DPPResult<?> r : result) {
-      results.add(r);
-    }
-  }
-
-  /**
-   * 
-   * @param i Index of the specified result
-   * @return DPPResult with the given key, may be null if no result with that key exits or no result
-   *         exists at all.
-   */
-  public @Nullable DPPResult<?> getResult(int i) {
-    if (results == null)
-      return null;
-    return results.get(i);
-  }
-
-  /**
-   * Specifies if a result with the given type exists.
-   * 
-   * @param type
-   * @return
-   */
-  public boolean resultTypeExists(DPPResult.ResultType type) {
-    if (results == null)
-      return false;
-
-    for (DPPResult<?> r : results)
-      if (r.getResultType() == type)
-        return true;
-    return false;
-  }
-
-  /**
-   * The number of results with the given type.
-   * 
-   * @param type
-   * @return
-   */
-  public int getNumberOfResultsByType(DPPResult.ResultType type) {
-    if (results == null)
-      return 0;
-
-    int i = 0;
-    for (DPPResult<?> r : results)
-      if (r.getResultType() == type)
-        i++;
-
-    return i;
-  }
-
-  /**
-   *
-   * @return Returns List of all results of the given type. Null if no result exists.
-   */
-  public @Nonnull List<DPPResult<?>> getAllResultsByType(DPPResult.ResultType type) {
-    List<DPPResult<?>> list = new ArrayList<>();
-    
-    if (results == null)
-      return list;
-
-    for (DPPResult<?> r : results) {
-      if (r.getResultType() == type) {
-        list.add(r);
-      }
-    }
-
-    return list;
-  }
-
-  /**
-   * Returns the first result of the given type.
-   * 
-   * @param type
-   * @return Instance of DPPResult<?> or null if no result of that type exists.
-   */
-<<<<<<< HEAD
-  public DPPResult<?> getFirstResultByType(DPPResult.ResultType type) {
-=======
-  public @Nullable DPPResult<?> getFirstResultByType(DPPResult.ResultType type) {
->>>>>>> 0dc07246
-    if (results == null)
-      return null;
-
-    for (DPPResult<?> r : results)
-      if (r.getResultType() == type)
-        return r;
-    return null;
-  }
-
-<<<<<<< HEAD
-  public synchronized void removeResult(int i) {
-=======
-  public void removeResult(int i) {
->>>>>>> 0dc07246
-    if (results != null)
-      results.remove(i);
-  }
-
-<<<<<<< HEAD
-  public synchronized void removeResult(DPPResult<?> result) {
-    // System.out.println(results.toString());
-    if (results != null)
-      results.remove(result);
-    // System.out.println(results.toString());
-  }
-
-  public synchronized void removeResults(List<DPPResult<?>> results) {
-    if (results != null)
-      for (DPPResult<?> result : results)
-        removeResult(result);
-=======
-  public void removeResult(DPPResult<?> result) {
-    if (results != null)
-      results.remove(result);
->>>>>>> 0dc07246
-  }
-
-  public synchronized void removeAllResultsByType(DPPResult.ResultType type) {
-    List<DPPResult<?>> remove = new ArrayList<>();
-    if (results != null) {
-      for (DPPResult<?> result : results)
-        if (result.getResultType() == type)
-          remove.add(result);
-      removeResults(remove);
-    }
-  }
-
-  /*
-   * public boolean equals(ProcessedDataPoint p) { //TODO }
-   */
-
-  /**
-   * @return The number of results
-   */
-  public int getNumberOfResults() {
-    if (results == null)
-      return 0;
-
-    return results.size();
-  }
-
-  public boolean hasResults() {
-    if (results == null || results.isEmpty())
-      return false;
-    return true;
-  }
-}
+/*
+ * Copyright 2006-2018 The MZmine 2 Development Team
+ * 
+ * This file is part of MZmine 2.
+ * 
+ * MZmine 2 is free software; you can redistribute it and/or modify it under the terms of the GNU
+ * General Public License as published by the Free Software Foundation; either version 2 of the
+ * License, or (at your option) any later version.
+ * 
+ * MZmine 2 is distributed in the hope that it will be useful, but WITHOUT ANY WARRANTY; without
+ * even the implied warranty of MERCHANTABILITY or FITNESS FOR A PARTICULAR PURPOSE. See the GNU
+ * General Public License for more details.
+ * 
+ * You should have received a copy of the GNU General Public License along with MZmine 2; if not,
+ * write to the Free Software Foundation, Inc., 51 Franklin St, Fifth Floor, Boston, MA 02110-1301
+ * USA
+ */
+
+package net.sf.mzmine.modules.visualization.spectra.simplespectra.datapointprocessing.datamodel;
+
+import java.util.ArrayList;
+import java.util.Collection;
+import java.util.List;
+import java.util.Vector;
+import net.sf.mzmine.datamodel.DataPoint;
+import net.sf.mzmine.datamodel.impl.SimpleDataPoint;
+import net.sf.mzmine.modules.visualization.spectra.simplespectra.datapointprocessing.datamodel.results.DPPResult;
+
+/**
+ * This class stores the results of DataPointProcessingTasks. It offers more functionality, e.g.
+ * assigning identities.
+ * 
+ * @author SteffenHeu steffen.heuckeroth@gmx.de / s_heuc03@uni-muenster.de
+ *
+ */
+public class ProcessedDataPoint extends SimpleDataPoint {
+
+  // this map is set in the add... methods so we don't use too much memory
+  Vector<DPPResult<?>> results;
+
+  /**
+   * Generates an array of ProcessedDataPoints from DataPoints.
+   * 
+   * @param dp DataPoints to convert.
+   * @return Array of ProcessedDataPoints from DataPoints.
+   */
+  public static ProcessedDataPoint[] convert(@Nonnull DataPoint[] dp) {
+    ProcessedDataPoint[] pdp = new ProcessedDataPoint[dp.length];
+    for (int i = 0; i < pdp.length; i++)
+      pdp[i] = new ProcessedDataPoint(dp[i]);
+    return pdp;
+  }
+
+  public ProcessedDataPoint(@Nonnull DataPoint dp) {
+    super(dp);
+  }
+
+  public ProcessedDataPoint(@Nonnull DataPoint dp, @Nonnull DPPResult<?> result) {
+    this(dp);
+    addResult(result);
+  }
+
+  public ProcessedDataPoint(@Nonnull DataPoint dp, @Nonnull Collection<DPPResult<?>> results) {
+    this(dp);
+    addAllResults(results);
+  }
+
+  /**
+   * Adds a single result to this data point.
+   * 
+   * @param result
+   */
+  public synchronized void addResult(@Nonnull PPResult<?> result) {
+    if (result == null)
+      return;
+
+    if (results == null)
+      results = new Vector<DPPResult<?>>();
+
+    results.add(result);
+  }
+
+  /**
+   * Adds a collection of DPPResults to this data point.
+   * 
+   * @param results
+   */
+  public synchronized void addAllResults(@Nonnull Collection<DPPResult<?>> results) {
+    if (results == null)
+      return;
+
+    if (this.results == null)
+      this.results = new Vector<DPPResult<?>>();
+
+    for (DPPResult<?> result : results) {
+      this.results.add(result);
+    }
+  }
+
+  public synchronized void addAllResults(@Nonnull DPPResult<?>[] result) {
+    if (result == null)
+      return;
+
+    if (results == null)
+      results = new Vector<DPPResult<?>>();
+
+    for (DPPResult<?> r : result) {
+      results.add(r);
+    }
+  }
+
+  /**
+   * 
+   * @param i Index of the specified result
+   * @return DPPResult with the given key, may be null if no result with that key exits or no result
+   *         exists at all.
+   */
+  public @Nullable DPPResult<?> getResult(int i) {
+    if (results == null)
+      return null;
+    return results.get(i);
+  }
+
+  /**
+   * Specifies if a result with the given type exists.
+   * 
+   * @param type
+   * @return
+   */
+  public boolean resultTypeExists(DPPResult.ResultType type) {
+    if (results == null)
+      return false;
+
+    for (DPPResult<?> r : results)
+      if (r.getResultType() == type)
+        return true;
+    return false;
+  }
+
+  /**
+   * The number of results with the given type.
+   * 
+   * @param type
+   * @return
+   */
+  public int getNumberOfResultsByType(DPPResult.ResultType type) {
+    if (results == null)
+      return 0;
+
+    int i = 0;
+    for (DPPResult<?> r : results)
+      if (r.getResultType() == type)
+        i++;
+
+    return i;
+  }
+
+  /**
+   *
+   * @return Returns List of all results of the given type. Null if no result exists.
+   */
+  public @Nonnull List<DPPResult<?>> getAllResultsByType(DPPResult.ResultType type) {
+    List<DPPResult<?>> list = new ArrayList<>();
+    
+    if (results == null)
+      return list;
+
+    for (DPPResult<?> r : results) {
+      if (r.getResultType() == type) {
+        list.add(r);
+      }
+    }
+
+    return list;
+  }
+
+  /**
+   * Returns the first result of the given type.
+   * 
+   * @param type
+   * @return Instance of DPPResult<?> or null if no result of that type exists.
+   */
+  public @Nullable DPPResult<?> getFirstResultByType(DPPResult.ResultType type) {
+    if (results == null)
+      return null;
+
+    for (DPPResult<?> r : results)
+      if (r.getResultType() == type)
+        return r;
+    return null;
+  }
+
+  public synchronized void removeResult(int i) {
+    if (results != null)
+      results.remove(i);
+  }
+
+  public synchronized void removeResult(@Nonnull DPPResult<?> result) {
+    // System.out.println(results.toString());
+    if (results != null)
+      results.remove(result);
+    // System.out.println(results.toString());
+  }
+
+  public synchronized void removeResults(@Nonnull List<DPPResult<?>> results) {
+    if (results != null)
+      for (DPPResult<?> result : results)
+        removeResult(result);
+  }
+
+  public synchronized void removeAllResultsByType(@Nonnull DPPResult.ResultType type) {
+    List<DPPResult<?>> remove = new ArrayList<>();
+    if (results != null) {
+      for (DPPResult<?> result : results)
+        if (result.getResultType() == type)
+          remove.add(result);
+      removeResults(remove);
+    }
+  }
+
+  /*
+   * public boolean equals(ProcessedDataPoint p) { //TODO }
+   */
+
+  /**
+   * @return The number of results
+   */
+  public int getNumberOfResults() {
+    if (results == null)
+      return 0;
+
+    return results.size();
+  }
+
+  public boolean hasResults() {
+    if (results == null || results.isEmpty())
+      return false;
+    return true;
+  }
+}