--- conflicted
+++ resolved
@@ -1,275 +1,247 @@
-/*
- * Copyright 2006-2019 The MZmine 2 Development Team
- * 
- * This file is part of MZmine 2.
- * 
- * MZmine 2 is free software; you can redistribute it and/or modify it under the terms of the GNU
- * General Public License as published by the Free Software Foundation; either version 2 of the
- * License, or (at your option) any later version.
- * 
- * MZmine 2 is distributed in the hope that it will be useful, but WITHOUT ANY WARRANTY; without
- * even the implied warranty of MERCHANTABILITY or FITNESS FOR A PARTICULAR PURPOSE. See the GNU
- * General Public License for more details.
- * 
- * You should have received a copy of the GNU General Public License along with MZmine 2; if not,
- * write to the Free Software Foundation, Inc., 51 Franklin St, Fifth Floor, Boston, MA 02110-1301
- * USA
- */
-package net.sf.mzmine.modules.visualization.spectra.simplespectra.mirrorspectra;
-
-import java.awt.BorderLayout;
-import java.awt.Color;
-import java.util.Arrays;
-<<<<<<< HEAD
-=======
-import java.util.logging.Logger;
->>>>>>> 0e3edbd3
-import javax.swing.JFrame;
-import javax.swing.JPanel;
-import javax.swing.border.EmptyBorder;
-import org.jfree.chart.LegendItem;
-import org.jfree.chart.LegendItemCollection;
-import org.jfree.chart.axis.NumberAxis;
-import org.jfree.chart.plot.CombinedDomainXYPlot;
-import org.jfree.chart.plot.XYPlot;
-import org.jfree.chart.title.LegendTitle;
-import org.jfree.chart.ui.RectangleEdge;
-import net.sf.mzmine.chartbasics.gui.swing.EChartPanel;
-import net.sf.mzmine.datamodel.DataPoint;
-import net.sf.mzmine.datamodel.Scan;
-import net.sf.mzmine.main.MZmineCore;
-import net.sf.mzmine.modules.visualization.spectra.multimsms.SpectrumChartFactory;
-import net.sf.mzmine.modules.visualization.spectra.multimsms.pseudospectra.PseudoSpectraRenderer;
-import net.sf.mzmine.modules.visualization.spectra.multimsms.pseudospectra.PseudoSpectrumDataSet;
-<<<<<<< HEAD
-=======
-import net.sf.mzmine.util.ColorPalettes;
-import net.sf.mzmine.util.ColorPalettes.Vision;
->>>>>>> 0e3edbd3
-import net.sf.mzmine.util.spectraldb.entry.DBEntryField;
-import net.sf.mzmine.util.spectraldb.entry.DataPointsTag;
-import net.sf.mzmine.util.spectraldb.entry.SpectralDBPeakIdentity;
-
-/**
- * Creates a window with a mirror chart to compare to scans
- * 
- * @author Robin Schmid
- */
-public class MirrorScanWindow extends JFrame {
-  // for SpectralDBIdentity
-
-  public static final DataPointsTag[] tags =
-      new DataPointsTag[] {DataPointsTag.ORIGINAL, DataPointsTag.FILTERED, DataPointsTag.ALIGNED};
-  // colors for the different DataPointsTags:
-  public static final Color[] colors = new Color[] {Color.black, // black = filtered
-      new Color(0xF57C00), // orange = unaligned
-      new Color(0x388E3C) // green = aligned
-  };
-
-
-  private Logger logger = Logger.getLogger(this.getClass().getName());
-  // for SpectralDBIdentity
-
-  public static final DataPointsTag[] tags =
-      new DataPointsTag[] {DataPointsTag.ORIGINAL, DataPointsTag.FILTERED, DataPointsTag.ALIGNED};
-
-  private JPanel contentPane;
-  private EChartPanel mirrorSpecrumPlot;
-
-  /**
-   * Create the frame.
-   */
-  public MirrorScanWindow() {
-    setDefaultCloseOperation(JFrame.DISPOSE_ON_CLOSE);
-    setBounds(100, 100, 800, 800);
-    contentPane = new JPanel();
-    contentPane.setBorder(new EmptyBorder(5, 5, 5, 5));
-    contentPane.setLayout(new BorderLayout(0, 0));
-    setContentPane(contentPane);
-  }
-
-  public void setScans(String labelA, double precursorMZA, double rtA, DataPoint[] dpsA,
-      String labelB, double precursorMZB, double rtB, DataPoint[] dpsB) {
-    contentPane.removeAll();
-    mirrorSpecrumPlot = SpectrumChartFactory.createMirrorChartPanel(labelA, precursorMZA, rtA, dpsA,
-        labelB, precursorMZB, rtB, dpsB, false, true);
-    contentPane.add(mirrorSpecrumPlot, BorderLayout.CENTER);
-    contentPane.revalidate();
-    contentPane.repaint();
-  }
-
-  /**
-   * Set scan and mirror scan and create chart
-   * 
-   * @param scan
-   * @param mirror
-   */
-  public void setScans(Scan scan, Scan mirror) {
-    contentPane.removeAll();
-    mirrorSpecrumPlot = SpectrumChartFactory.createMirrorChartPanel(scan, mirror,
-        scan.getScanDefinition(), mirror.getScanDefinition(), false, true);
-    contentPane.add(mirrorSpecrumPlot, BorderLayout.CENTER);
-    contentPane.revalidate();
-    contentPane.repaint();
-
-  }
-
-  public void setScans(Scan scan, Scan mirror, String labelA, String labelB) {
-    contentPane.removeAll();
-    mirrorSpecrumPlot =
-        SpectrumChartFactory.createMirrorChartPanel(scan, mirror, labelA, labelB, false, true);
-    contentPane.add(mirrorSpecrumPlot, BorderLayout.CENTER);
-    contentPane.revalidate();
-    contentPane.repaint();
-  }
-
-  /**
-   * Based on a data base match to a spectral library
-   * 
-   * @param row
-   * @param db
-   */
-  public void setScans(SpectralDBPeakIdentity db) {
-    Scan scan = db.getQueryScan();
-    if (scan == null)
-      return;
-
-    // get highest data intensity to calc relative intensity
-    double mostIntenseQuery = Arrays.stream(db.getQueryDataPoints(DataPointsTag.ORIGINAL))
-        .mapToDouble(DataPoint::getIntensity).max().orElse(0d);
-    double mostIntenseDB = Arrays.stream(db.getLibraryDataPoints(DataPointsTag.ORIGINAL))
-        .mapToDouble(DataPoint::getIntensity).max().orElse(0d);
-
-    if (mostIntenseDB == 0d)
-      logger.warning(
-          "This data set has no original data points in the library spectrum (development error)");
-    if (mostIntenseQuery == 0d)
-      logger.warning(
-          "This data set has no original data points in the query spectrum (development error)");
-    if (mostIntenseDB == 0d || mostIntenseQuery == 0d)
-      return;
-
-    // get colors for vision
-    Vision vision = MZmineCore.getConfiguration().getColorVision();
-    // colors for the different DataPointsTags:
-    final Color[] colors = new Color[] {Color.black, // black = filtered
-        ColorPalettes.getNegativeColor(vision), // unaligned
-        ColorPalettes.getPositiveColor(vision) // aligned
-    };
-
-    // scan a
-    double precursorMZA = scan.getPrecursorMZ();
-    double rtA = scan.getRetentionTime();
-
-    Double precursorMZB = db.getEntry().getPrecursorMZ();
-    Double rtB = (Double) db.getEntry().getField(DBEntryField.RT).orElse(0d);
-
-    contentPane.removeAll();
-    // create without data
-    mirrorSpecrumPlot = SpectrumChartFactory.createMirrorChartPanel(
-        "Query: " + scan.getScanDefinition(), precursorMZA, rtA, null, "Library: " + db.getName(),
-        precursorMZB == null ? 0 : precursorMZB, rtB, null, false, true);
-    mirrorSpecrumPlot.setMaximumDrawWidth(4200);
-    mirrorSpecrumPlot.setMaximumDrawHeight(2500);
-    // add data
-    DataPoint[][] query = new DataPoint[tags.length][];
-    DataPoint[][] library = new DataPoint[tags.length][];
-    for (int i = 0; i < tags.length; i++) {
-      DataPointsTag tag = tags[i];
-      query[i] = db.getQueryDataPoints(tag);
-      library[i] = db.getLibraryDataPoints(tag);
-    }
-
-    // add datasets and renderer
-    // set up renderer
-    CombinedDomainXYPlot domainPlot =
-        (CombinedDomainXYPlot) mirrorSpecrumPlot.getChart().getXYPlot();
-    NumberAxis axis = (NumberAxis) domainPlot.getDomainAxis();
-    axis.setLabel("m/z");
-    XYPlot queryPlot = (XYPlot) domainPlot.getSubplots().get(0);
-    XYPlot libraryPlot = (XYPlot) domainPlot.getSubplots().get(1);
-
-<<<<<<< HEAD
-    // get highest data intensity to calc relative intensity
-    double mostIntenseQuery = Arrays.stream(db.getQueryDataPoints(DataPointsTag.ORIGINAL))
-        .mapToDouble(DataPoint::getIntensity).max().orElse(0d);
-    double mostIntenseDB = Arrays.stream(db.getLibraryDataPoints(DataPointsTag.ORIGINAL))
-        .mapToDouble(DataPoint::getIntensity).max().orElse(0d);
-
-=======
->>>>>>> 0e3edbd3
-    // add all datapoints to a dataset that are not present in subsequent masslist
-    for (int i = 0; i < tags.length; i++) {
-      DataPointsTag tag = tags[i];
-      PseudoSpectrumDataSet qdata =
-          new PseudoSpectrumDataSet(true, "Query " + tag.toRemainderString());
-      for (DataPoint dp : query[i]) {
-        // not contained in other
-        if (notInSubsequentMassList(dp, query, i) && mostIntenseQuery > 0)
-          qdata.addDP(dp.getMZ(), dp.getIntensity() / mostIntenseQuery * 100d, null);
-      }
-
-      PseudoSpectrumDataSet ldata =
-          new PseudoSpectrumDataSet(true, "Library " + tag.toRemainderString());
-      for (DataPoint dp : library[i]) {
-        if (notInSubsequentMassList(dp, library, i) && mostIntenseDB > 0)
-          ldata.addDP(dp.getMZ(), dp.getIntensity() / mostIntenseDB * 100d, null);
-      }
-
-      Color color = colors[i];
-      PseudoSpectraRenderer renderer = new PseudoSpectraRenderer(color, false);
-      PseudoSpectraRenderer renderer2 = new PseudoSpectraRenderer(color, false);
-
-      queryPlot.setDataset(i, qdata);
-      queryPlot.setRenderer(i, renderer);
-
-      libraryPlot.setDataset(i, ldata);
-      libraryPlot.setRenderer(i, renderer2);
-    }
-
-    // add legend
-    LegendItem item;
-    LegendItemCollection collection = new LegendItemCollection();
-    for (int i = 0; i < tags.length; i++) {
-      item = new LegendItem(tags[i].toRemainderString(), colors[i]);
-      collection.add(item);
-    }
-    mirrorSpecrumPlot.getChart().removeLegend();
-    LegendTitle legend = new LegendTitle(() -> collection);
-    legend.setPosition(RectangleEdge.BOTTOM);
-    mirrorSpecrumPlot.getChart().addLegend(legend);
-
-<<<<<<< HEAD
-=======
-    // set y axis title
-    queryPlot.getRangeAxis().setLabel("rel. intensity [%] (query)");
-    libraryPlot.getRangeAxis().setLabel("rel. intensity [%] (library)");
-
->>>>>>> 0e3edbd3
-    contentPane.add(mirrorSpecrumPlot, BorderLayout.CENTER);
-    contentPane.revalidate();
-    contentPane.repaint();
-  }
-
-
-
-  private boolean notInSubsequentMassList(DataPoint dp, DataPoint[][] query, int current) {
-    for (int i = current + 1; i < query.length; i++) {
-      for (DataPoint b : query[i]) {
-        if (Double.compare(dp.getMZ(), b.getMZ()) == 0
-            && Double.compare(dp.getIntensity(), b.getIntensity()) == 0)
-          return false;
-      }
-    }
-    return true;
-  }
-
-  public EChartPanel getMirrorSpecrumPlot() {
-    return mirrorSpecrumPlot;
-  }
-
-  public void setMirrorSpecrumPlot(EChartPanel mirrorSpecrumPlot) {
-    this.mirrorSpecrumPlot = mirrorSpecrumPlot;
-  }
-
-}
+/*
+ * Copyright 2006-2019 The MZmine 2 Development Team
+ * 
+ * This file is part of MZmine 2.
+ * 
+ * MZmine 2 is free software; you can redistribute it and/or modify it under the terms of the GNU
+ * General Public License as published by the Free Software Foundation; either version 2 of the
+ * License, or (at your option) any later version.
+ * 
+ * MZmine 2 is distributed in the hope that it will be useful, but WITHOUT ANY WARRANTY; without
+ * even the implied warranty of MERCHANTABILITY or FITNESS FOR A PARTICULAR PURPOSE. See the GNU
+ * General Public License for more details.
+ * 
+ * You should have received a copy of the GNU General Public License along with MZmine 2; if not,
+ * write to the Free Software Foundation, Inc., 51 Franklin St, Fifth Floor, Boston, MA 02110-1301
+ * USA
+ */
+package net.sf.mzmine.modules.visualization.spectra.simplespectra.mirrorspectra;
+
+import java.awt.BorderLayout;
+import java.awt.Color;
+import java.util.Arrays;
+import java.util.logging.Logger;
+import javax.swing.JFrame;
+import javax.swing.JPanel;
+import javax.swing.border.EmptyBorder;
+import org.jfree.chart.LegendItem;
+import org.jfree.chart.LegendItemCollection;
+import org.jfree.chart.axis.NumberAxis;
+import org.jfree.chart.plot.CombinedDomainXYPlot;
+import org.jfree.chart.plot.XYPlot;
+import org.jfree.chart.title.LegendTitle;
+import org.jfree.chart.ui.RectangleEdge;
+import net.sf.mzmine.chartbasics.gui.swing.EChartPanel;
+import net.sf.mzmine.datamodel.DataPoint;
+import net.sf.mzmine.datamodel.Scan;
+import net.sf.mzmine.main.MZmineCore;
+import net.sf.mzmine.modules.visualization.spectra.multimsms.SpectrumChartFactory;
+import net.sf.mzmine.modules.visualization.spectra.multimsms.pseudospectra.PseudoSpectraRenderer;
+import net.sf.mzmine.modules.visualization.spectra.multimsms.pseudospectra.PseudoSpectrumDataSet;
+import net.sf.mzmine.util.ColorPalettes;
+import net.sf.mzmine.util.ColorPalettes.Vision;
+import net.sf.mzmine.util.spectraldb.entry.DBEntryField;
+import net.sf.mzmine.util.spectraldb.entry.DataPointsTag;
+import net.sf.mzmine.util.spectraldb.entry.SpectralDBPeakIdentity;
+
+/**
+ * Creates a window with a mirror chart to compare to scans
+ * 
+ * @author Robin Schmid
+ */
+public class MirrorScanWindow extends JFrame {
+
+  private Logger logger = Logger.getLogger(this.getClass().getName());
+  // for SpectralDBIdentity
+
+  public static final DataPointsTag[] tags =
+      new DataPointsTag[] {DataPointsTag.ORIGINAL, DataPointsTag.FILTERED, DataPointsTag.ALIGNED};
+
+  private JPanel contentPane;
+  private EChartPanel mirrorSpecrumPlot;
+
+  /**
+   * Create the frame.
+   */
+  public MirrorScanWindow() {
+    setDefaultCloseOperation(JFrame.DISPOSE_ON_CLOSE);
+    setBounds(100, 100, 800, 800);
+    contentPane = new JPanel();
+    contentPane.setBorder(new EmptyBorder(5, 5, 5, 5));
+    contentPane.setLayout(new BorderLayout(0, 0));
+    setContentPane(contentPane);
+  }
+
+  public void setScans(String labelA, double precursorMZA, double rtA, DataPoint[] dpsA,
+      String labelB, double precursorMZB, double rtB, DataPoint[] dpsB) {
+    contentPane.removeAll();
+    mirrorSpecrumPlot = SpectrumChartFactory.createMirrorChartPanel(labelA, precursorMZA, rtA, dpsA,
+        labelB, precursorMZB, rtB, dpsB, false, true);
+    contentPane.add(mirrorSpecrumPlot, BorderLayout.CENTER);
+    contentPane.revalidate();
+    contentPane.repaint();
+  }
+
+  /**
+   * Set scan and mirror scan and create chart
+   * 
+   * @param scan
+   * @param mirror
+   */
+  public void setScans(Scan scan, Scan mirror) {
+    contentPane.removeAll();
+    mirrorSpecrumPlot = SpectrumChartFactory.createMirrorChartPanel(scan, mirror,
+        scan.getScanDefinition(), mirror.getScanDefinition(), false, true);
+    contentPane.add(mirrorSpecrumPlot, BorderLayout.CENTER);
+    contentPane.revalidate();
+    contentPane.repaint();
+
+  }
+
+  public void setScans(Scan scan, Scan mirror, String labelA, String labelB) {
+    contentPane.removeAll();
+    mirrorSpecrumPlot =
+        SpectrumChartFactory.createMirrorChartPanel(scan, mirror, labelA, labelB, false, true);
+    contentPane.add(mirrorSpecrumPlot, BorderLayout.CENTER);
+    contentPane.revalidate();
+    contentPane.repaint();
+  }
+
+  /**
+   * Based on a data base match to a spectral library
+   * 
+   * @param row
+   * @param db
+   */
+  public void setScans(SpectralDBPeakIdentity db) {
+    Scan scan = db.getQueryScan();
+    if (scan == null)
+      return;
+
+    // get highest data intensity to calc relative intensity
+    double mostIntenseQuery = Arrays.stream(db.getQueryDataPoints(DataPointsTag.ORIGINAL))
+        .mapToDouble(DataPoint::getIntensity).max().orElse(0d);
+    double mostIntenseDB = Arrays.stream(db.getLibraryDataPoints(DataPointsTag.ORIGINAL))
+        .mapToDouble(DataPoint::getIntensity).max().orElse(0d);
+
+    if (mostIntenseDB == 0d)
+      logger.warning(
+          "This data set has no original data points in the library spectrum (development error)");
+    if (mostIntenseQuery == 0d)
+      logger.warning(
+          "This data set has no original data points in the query spectrum (development error)");
+    if (mostIntenseDB == 0d || mostIntenseQuery == 0d)
+      return;
+
+    // get colors for vision
+    Vision vision = MZmineCore.getConfiguration().getColorVision();
+    // colors for the different DataPointsTags:
+    final Color[] colors = new Color[] {Color.black, // black = filtered
+        ColorPalettes.getNegativeColor(vision), // unaligned
+        ColorPalettes.getPositiveColor(vision) // aligned
+    };
+
+    // scan a
+    double precursorMZA = scan.getPrecursorMZ();
+    double rtA = scan.getRetentionTime();
+
+    Double precursorMZB = db.getEntry().getPrecursorMZ();
+    Double rtB = (Double) db.getEntry().getField(DBEntryField.RT).orElse(0d);
+
+    contentPane.removeAll();
+    // create without data
+    mirrorSpecrumPlot = SpectrumChartFactory.createMirrorChartPanel(
+        "Query: " + scan.getScanDefinition(), precursorMZA, rtA, null, "Library: " + db.getName(),
+        precursorMZB == null ? 0 : precursorMZB, rtB, null, false, true);
+    mirrorSpecrumPlot.setMaximumDrawWidth(4200);
+    mirrorSpecrumPlot.setMaximumDrawHeight(2500);
+    // add data
+    DataPoint[][] query = new DataPoint[tags.length][];
+    DataPoint[][] library = new DataPoint[tags.length][];
+    for (int i = 0; i < tags.length; i++) {
+      DataPointsTag tag = tags[i];
+      query[i] = db.getQueryDataPoints(tag);
+      library[i] = db.getLibraryDataPoints(tag);
+    }
+
+    // add datasets and renderer
+    // set up renderer
+    CombinedDomainXYPlot domainPlot =
+        (CombinedDomainXYPlot) mirrorSpecrumPlot.getChart().getXYPlot();
+    NumberAxis axis = (NumberAxis) domainPlot.getDomainAxis();
+    axis.setLabel("m/z");
+    XYPlot queryPlot = (XYPlot) domainPlot.getSubplots().get(0);
+    XYPlot libraryPlot = (XYPlot) domainPlot.getSubplots().get(1);
+
+    // add all datapoints to a dataset that are not present in subsequent masslist
+    for (int i = 0; i < tags.length; i++) {
+      DataPointsTag tag = tags[i];
+      PseudoSpectrumDataSet qdata =
+          new PseudoSpectrumDataSet(true, "Query " + tag.toRemainderString());
+      for (DataPoint dp : query[i]) {
+        // not contained in other
+        if (notInSubsequentMassList(dp, query, i) && mostIntenseQuery > 0)
+          qdata.addDP(dp.getMZ(), dp.getIntensity() / mostIntenseQuery * 100d, null);
+      }
+
+      PseudoSpectrumDataSet ldata =
+          new PseudoSpectrumDataSet(true, "Library " + tag.toRemainderString());
+      for (DataPoint dp : library[i]) {
+        if (notInSubsequentMassList(dp, library, i) && mostIntenseDB > 0)
+          ldata.addDP(dp.getMZ(), dp.getIntensity() / mostIntenseDB * 100d, null);
+      }
+
+      Color color = colors[i];
+      PseudoSpectraRenderer renderer = new PseudoSpectraRenderer(color, false);
+      PseudoSpectraRenderer renderer2 = new PseudoSpectraRenderer(color, false);
+
+      queryPlot.setDataset(i, qdata);
+      queryPlot.setRenderer(i, renderer);
+
+      libraryPlot.setDataset(i, ldata);
+      libraryPlot.setRenderer(i, renderer2);
+    }
+
+    // add legend
+    LegendItem item;
+    LegendItemCollection collection = new LegendItemCollection();
+    for (int i = 0; i < tags.length; i++) {
+      item = new LegendItem(tags[i].toRemainderString(), colors[i]);
+      collection.add(item);
+    }
+    mirrorSpecrumPlot.getChart().removeLegend();
+    LegendTitle legend = new LegendTitle(() -> collection);
+    legend.setPosition(RectangleEdge.BOTTOM);
+    mirrorSpecrumPlot.getChart().addLegend(legend);
+
+    // set y axis title
+    queryPlot.getRangeAxis().setLabel("rel. intensity [%] (query)");
+    libraryPlot.getRangeAxis().setLabel("rel. intensity [%] (library)");
+
+    contentPane.add(mirrorSpecrumPlot, BorderLayout.CENTER);
+    contentPane.revalidate();
+    contentPane.repaint();
+  }
+
+
+
+  private boolean notInSubsequentMassList(DataPoint dp, DataPoint[][] query, int current) {
+    for (int i = current + 1; i < query.length; i++) {
+      for (DataPoint b : query[i]) {
+        if (Double.compare(dp.getMZ(), b.getMZ()) == 0
+            && Double.compare(dp.getIntensity(), b.getIntensity()) == 0)
+          return false;
+      }
+    }
+    return true;
+  }
+
+  public EChartPanel getMirrorSpecrumPlot() {
+    return mirrorSpecrumPlot;
+  }
+
+  public void setMirrorSpecrumPlot(EChartPanel mirrorSpecrumPlot) {
+    this.mirrorSpecrumPlot = mirrorSpecrumPlot;
+  }
+
+}