/*
 * Copyright 2006-2020 The MZmine Development Team
 *
 * This file is part of MZmine.
 *
 * MZmine is free software; you can redistribute it and/or modify it under the terms of the GNU
 * General Public License as published by the Free Software Foundation; either version 2 of the
 * License, or (at your option) any later version.
 *
 * MZmine is distributed in the hope that it will be useful, but WITHOUT ANY WARRANTY; without even
 * the implied warranty of MERCHANTABILITY or FITNESS FOR A PARTICULAR PURPOSE. See the GNU General
 * Public License for more details.
 *
 * You should have received a copy of the GNU General Public License along with MZmine; if not,
 * write to the Free Software Foundation, Inc., 51 Franklin St, Fifth Floor, Boston, MA 02110-1301
 * USA
 */

package io.github.mzmine.datamodel;

import com.google.common.collect.ImmutableList;
import com.google.common.collect.Range;
<<<<<<< HEAD
import io.github.mzmine.modules.dataprocessing.featdet_mobilogrambuilder.Mobilogram;
import java.util.Collection;
=======
import java.util.List;
import java.util.Map;
>>>>>>> a87dceae
import java.util.Set;
import javax.annotation.Nonnull;
import javax.annotation.Nullable;

/**
 * A frame is a collection of mobility resolved spectra at one point in time.
 */
public interface Frame extends Scan {

  /**
   * Equivalent to {@link Scan#getScanNumber()}.
   * @return the scan number
   */
  @Deprecated
  public default int getFrameId() {
    return getScanNumber();
  }

  public int getNumberOfMobilityScans();

  @Nonnull
  public MobilityType getMobilityType();

  /**
   *
   * @return Unsorted set of sub spectrum numbers.
   */
  public Set<Integer> getMobilityScanNumbers();

  @Nonnull
  public Range<Double> getMobilityRange();

  /**
   *
   * @param num the number of the sub spectrum
   * @return the sub spectrum
   */
  @Nullable
  public MobilityMassSpectrum getMobilityScan(int num);

<<<<<<< HEAD

  public ImmutableList<Mobilogram> getMobilograms();

  public int addMobilogram(Mobilogram mobilogram);

  public void clearMobilograms();

  public Collection<Scan> getMobilityScans();
=======
  @Nonnull
  public List<MobilityMassSpectrum> getMobilityScans();

  public double getMobilityForSubSpectrum(int subSpectrumIndex);

  public Map<Integer, Double> getMobilities();
>>>>>>> a87dceae
}<|MERGE_RESOLUTION|>--- conflicted
+++ resolved
@@ -20,13 +20,10 @@
 
 import com.google.common.collect.ImmutableList;
 import com.google.common.collect.Range;
-<<<<<<< HEAD
 import io.github.mzmine.modules.dataprocessing.featdet_mobilogrambuilder.Mobilogram;
 import java.util.Collection;
-=======
 import java.util.List;
 import java.util.Map;
->>>>>>> a87dceae
 import java.util.Set;
 import javax.annotation.Nonnull;
 import javax.annotation.Nullable;
@@ -67,21 +64,16 @@
   @Nullable
   public MobilityMassSpectrum getMobilityScan(int num);
 
-<<<<<<< HEAD
+  @Nonnull
+  public List<MobilityMassSpectrum> getMobilityScans();
+
+  public double getMobilityForSubSpectrum(int subSpectrumIndex);
+
+  public Map<Integer, Double> getMobilities();
 
   public ImmutableList<Mobilogram> getMobilograms();
 
   public int addMobilogram(Mobilogram mobilogram);
 
   public void clearMobilograms();
-
-  public Collection<Scan> getMobilityScans();
-=======
-  @Nonnull
-  public List<MobilityMassSpectrum> getMobilityScans();
-
-  public double getMobilityForSubSpectrum(int subSpectrumIndex);
-
-  public Map<Integer, Double> getMobilities();
->>>>>>> a87dceae
 }