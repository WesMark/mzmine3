--- conflicted
+++ resolved
@@ -380,13 +380,8 @@
     return summedIntensities;
   }
 
-<<<<<<< HEAD
-  private boolean checkRawFileIntegrity(List<IonMobilitySeries> mobilograms) {
+  private boolean checkRawFileIntegrity(@Nonnull List<IonMobilitySeries> mobilograms) {
     RawDataFile file = null;
-=======
-  private boolean checkRawFileIntegrity(@Nonnull List<IonMobilitySeries> mobilograms) {
-    final RawDataFile file = mobilograms.get(0).getSpectrum(0).getDataFile();
->>>>>>> 67db768b
     for (IonMobilitySeries mobilogram : mobilograms) {
       if (file == null) {
         file = mobilogram.getSpectrum(0).getDataFile();
