--- conflicted
+++ resolved
@@ -317,7 +317,6 @@
       @Nullable MobilityTolerance mobilityTolerance,
       @Nullable Double percentCCSTolerance);
 
-<<<<<<< HEAD
   /**
    * @param row                 tested row
    * @param mzTolerance         matching tolerance
@@ -343,23 +342,16 @@
     var mobilityRange =
         mobilityTolerance != null && mobility != null ? mobilityTolerance.getToleranceRange(
             mobility) : null;
-    var ccsRange = rtTolerance != null && rt != null ? rtTolerance.getToleranceRange(rt) : null;
-
-    Range<Float> ccsTol = null;
+
+    Range<Float> ccsRange = null;
     if (percentCCSTolerance != null && ccs != null && row.getAverageCCS() != null) {
       float tol = (float) (ccs * percentCCSTolerance);
-      ccsTol = Range.closed(ccs - tol, ccs + tol);
+      ccsRange = Range.closed(ccs - tol, ccs + tol);
     }
     return (float) FeatureListUtils.getAlignmentScore(row.getAverageMZ(), row.getAverageRT(),
-        row.getAverageMobility(), row.getAverageCCS(), mzRange, rtRange, mobilityRange, ccsTol, 1,
+        row.getAverageMobility(), row.getAverageCCS(), mzRange, rtRange, mobilityRange, ccsRange, 1,
         1, 1, 1);
   }
-=======
-  Float calculateScore(FeatureListRow row, @Nullable MZTolerance mzTolerance,
-      @Nullable RTTolerance rtTolerance,
-      @Nullable MobilityTolerance mobilityTolerance,
-      @Nullable Double percentCCSTolerance);
->>>>>>> 200dd730
 
   /**
    * @return Returns the 2D structure URL.
