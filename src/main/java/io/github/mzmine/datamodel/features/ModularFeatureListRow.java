--- conflicted
+++ resolved
@@ -18,36 +18,19 @@
 
 package io.github.mzmine.datamodel.features;
 
-<<<<<<< HEAD
-=======
 import com.google.common.collect.Range;
+import com.microsoft.schemas.office.visio.x2012.main.RowType;
 import io.github.mzmine.datamodel.FeatureIdentity;
 import io.github.mzmine.datamodel.FeatureInformation;
-import io.github.mzmine.datamodel.FeatureStatus;
 import io.github.mzmine.datamodel.IsotopePattern;
-import io.github.mzmine.datamodel.RawDataFile;
 import io.github.mzmine.datamodel.Scan;
-import io.github.mzmine.datamodel.features.types.CommentType;
-import io.github.mzmine.datamodel.features.types.DataType;
-import io.github.mzmine.datamodel.features.types.DetectionType;
-import io.github.mzmine.datamodel.features.types.FeatureInformationType;
-import io.github.mzmine.datamodel.features.types.FeaturesType;
-import io.github.mzmine.datamodel.features.types.IdentityType;
-import io.github.mzmine.datamodel.features.types.SpectralLibMatchSummaryType;
-import io.github.mzmine.datamodel.features.types.SpectralLibraryMatchType;
-import io.github.mzmine.datamodel.features.types.numbers.AreaType;
-import io.github.mzmine.datamodel.features.types.numbers.ChargeType;
-import io.github.mzmine.datamodel.features.types.numbers.HeightType;
-import io.github.mzmine.datamodel.features.types.numbers.IDType;
-import io.github.mzmine.datamodel.features.types.numbers.IntensityRangeType;
-import io.github.mzmine.datamodel.features.types.numbers.MZRangeType;
-import io.github.mzmine.datamodel.features.types.numbers.MZType;
-import io.github.mzmine.datamodel.features.types.numbers.RTType;
+import io.github.mzmine.datamodel.features.types.*;
+import io.github.mzmine.datamodel.features.types.exceptions.TypeColumnUndefinedException;
+import io.github.mzmine.datamodel.features.types.numbers.*;
 import io.github.mzmine.util.FeatureSorter;
 import io.github.mzmine.util.SortingDirection;
 import io.github.mzmine.util.SortingProperty;
-import io.github.mzmine.util.spectraldb.entry.SpectralDBFeatureIdentity;
->>>>>>> ac204a77
+
 import java.lang.reflect.InvocationTargetException;
 import java.util.Arrays;
 import java.util.Collections;
@@ -56,70 +39,29 @@
 import java.util.Map;
 import java.util.Objects;
 import java.util.stream.Stream;
-<<<<<<< HEAD
+
+import io.github.mzmine.util.spectraldb.entry.SpectralDBFeatureIdentity;
+import javafx.beans.property.ObjectProperty;
+import javafx.collections.MapChangeListener;
+import javafx.collections.ObservableList;
 import javax.annotation.Nonnull;
-import javax.annotation.Nullable;
-import com.google.common.collect.Range;
-import io.github.mzmine.datamodel.FeatureIdentity;
-import io.github.mzmine.datamodel.FeatureInformation;
 import io.github.mzmine.datamodel.FeatureStatus;
-import io.github.mzmine.datamodel.IsotopePattern;
 import io.github.mzmine.datamodel.RawDataFile;
-import io.github.mzmine.datamodel.Scan;
-import io.github.mzmine.datamodel.features.types.AreaBarType;
-import io.github.mzmine.datamodel.features.types.AreaShareType;
-import io.github.mzmine.datamodel.features.types.CommentType;
-import io.github.mzmine.datamodel.features.types.DataType;
-import io.github.mzmine.datamodel.features.types.DetectionType;
-import io.github.mzmine.datamodel.features.types.FeatureInformationType;
-import io.github.mzmine.datamodel.features.types.FeatureShapeType;
-import io.github.mzmine.datamodel.features.types.FeaturesType;
-import io.github.mzmine.datamodel.features.types.IdentityType;
-import io.github.mzmine.datamodel.features.types.SpectralLibMatchSummaryType;
-import io.github.mzmine.datamodel.features.types.SpectralLibraryMatchType;
-import io.github.mzmine.datamodel.features.types.numbers.AreaType;
-import io.github.mzmine.datamodel.features.types.numbers.ChargeType;
-import io.github.mzmine.datamodel.features.types.numbers.HeightType;
-import io.github.mzmine.datamodel.features.types.numbers.IDType;
-import io.github.mzmine.datamodel.features.types.numbers.IntensityRangeType;
-import io.github.mzmine.datamodel.features.types.numbers.MZRangeType;
-import io.github.mzmine.datamodel.features.types.numbers.MZType;
-import io.github.mzmine.datamodel.features.types.numbers.RTType;
-import io.github.mzmine.util.FeatureSorter;
-import io.github.mzmine.util.SortingDirection;
-import io.github.mzmine.util.SortingProperty;
-import io.github.mzmine.util.spectraldb.entry.SpectralDBFeatureIdentity;
-=======
->>>>>>> ac204a77
 import javafx.beans.property.MapProperty;
-import javafx.beans.property.ObjectProperty;
 import javafx.beans.property.Property;
 import javafx.collections.FXCollections;
-import javafx.collections.MapChangeListener;
-import javafx.collections.ObservableList;
 import javafx.collections.ObservableMap;
 import javafx.scene.Node;
-<<<<<<< HEAD
-=======
-import javax.annotation.Nonnull;
 import javax.annotation.Nullable;
->>>>>>> ac204a77
 
 /**
  * Map of all feature related data.
  *
  * @author Robin Schmid (robinschmid@uni-muenster.de)
-<<<<<<< HEAD
  *         <p>
  *         TODO: I think the RawFileType should also be in the map and not just accessible via the
  *         key set of {@link ModularFeatureListRow#getFilesFeatures}. -> add during fueature list
  *         creation in the chromatogram builder ~SteffenHeu
-=======
- * <p>
- * TODO: I think the RawFileType should also be in the map and not just accessible via the key set
- * of {@link ModularFeatureListRow#getFilesFeatures}. -> add during fueature list creation in the
- * chromatogram builder ~SteffenHeu
->>>>>>> ac204a77
  */
 @SuppressWarnings("rawtypes")
 public class ModularFeatureListRow implements FeatureListRow, ModularDataModel {
@@ -165,16 +107,10 @@
         });
 
     // copy all but features
-<<<<<<< HEAD
-    if (row != null)
-      row.stream().filter(e -> !(e.getKey() instanceof FeaturesType))
-          .forEach(entry -> this.set(entry.getKey(), entry.getValue()));
-=======
     if (row != null) {
       row.stream().filter(e -> !(e.getKey() instanceof FeaturesType))
           .forEach(entry -> this.set(entry.getKey(), entry.getValue()));
     }
->>>>>>> ac204a77
 
     // features
     List<RawDataFile> raws = flist.getRawDataFiles();
@@ -373,11 +309,7 @@
 
   @Override
   public double getAverageMZ() {
-<<<<<<< HEAD
-    if (!hasTypeColumn(MZType.class))
-=======
     if (!hasTypeColumn(MZType.class)) {
->>>>>>> ac204a77
       return Double.NaN;
     }
     return get(MZType.class).getValue();
@@ -385,11 +317,7 @@
 
   @Override
   public float getAverageRT() {
-<<<<<<< HEAD
-    if (!hasTypeColumn(RTType.class))
-=======
     if (!hasTypeColumn(RTType.class)) {
->>>>>>> ac204a77
       return Float.NaN;
     }
     return get(RTType.class).getValue();
@@ -397,11 +325,7 @@
 
   @Override
   public double getAverageHeight() {
-<<<<<<< HEAD
-    if (!hasTypeColumn(HeightType.class))
-=======
     if (!hasTypeColumn(HeightType.class)) {
->>>>>>> ac204a77
       return Double.NaN;
     }
     return get(HeightType.class).getValue();
@@ -409,11 +333,7 @@
 
   @Override
   public int getRowCharge() {
-<<<<<<< HEAD
-    if (!hasTypeColumn(ChargeType.class))
-=======
     if (!hasTypeColumn(ChargeType.class)) {
->>>>>>> ac204a77
       return 0;
     }
     return get(ChargeType.class).getValue();
@@ -421,11 +341,7 @@
 
   @Override
   public double getAverageArea() {
-<<<<<<< HEAD
-    if (!hasTypeColumn(AreaType.class))
-=======
     if (!hasTypeColumn(AreaType.class)) {
->>>>>>> ac204a77
       return Double.NaN;
     }
     return get(AreaType.class).getValue();
@@ -493,11 +409,7 @@
 
   @Override
   public String getComment() {
-<<<<<<< HEAD
-    if (!hasTypeColumn(CommentType.class))
-=======
     if (!hasTypeColumn(CommentType.class)) {
->>>>>>> ac204a77
       return "";
     }
     return get(CommentType.class).getValue();
@@ -520,11 +432,7 @@
 
   @Override
   public ObservableList<FeatureIdentity> getPeakIdentities() {
-<<<<<<< HEAD
-    if (!hasTypeColumn(IdentityType.class))
-=======
     if (!hasTypeColumn(IdentityType.class)) {
->>>>>>> ac204a77
       return FXCollections.emptyObservableList();
     }
     return get(IdentityType.class);
@@ -585,11 +493,7 @@
 
   @Override
   public FeatureInformation getFeatureInformation() {
-<<<<<<< HEAD
-    if (!hasTypeColumn(FeatureInformationType.class))
-=======
     if (!hasTypeColumn(FeatureInformationType.class)) {
->>>>>>> ac204a77
       return null;
     }
     return (FeatureInformation) get(FeatureInformationType.class);
@@ -597,21 +501,12 @@
 
   @Override
   public double getMaxDataPointIntensity() {
-<<<<<<< HEAD
-    if (!hasTypeColumn(IntensityRangeType.class))
-=======
     if (!hasTypeColumn(IntensityRangeType.class)) {
->>>>>>> ac204a77
       return Double.NaN;
     }
     ObjectProperty<Range<Float>> rangeObjectProperty = get(IntensityRangeType.class);
-<<<<<<< HEAD
-    return rangeObjectProperty.getValue() != null ? rangeObjectProperty.getValue().upperEndpoint()
-        : 0;
-=======
     return rangeObjectProperty.getValue() != null ?
         rangeObjectProperty.getValue().upperEndpoint() : 0;
->>>>>>> ac204a77
   }
 
   @Nullable
