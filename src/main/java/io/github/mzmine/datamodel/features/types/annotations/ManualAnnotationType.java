/*
 * Copyright 2006-2021 The MZmine Development Team
 *
 * This file is part of MZmine.
 *
 * MZmine is free software; you can redistribute it and/or modify it under the terms of the GNU
 * General Public License as published by the Free Software Foundation; either version 2 of the
 * License, or (at your option) any later version.
 *
 * MZmine is distributed in the hope that it will be useful, but WITHOUT ANY WARRANTY; without even
 * the implied warranty of MERCHANTABILITY or FITNESS FOR A PARTICULAR PURPOSE. See the GNU
 * General Public License for more details.
 *
 * You should have received a copy of the GNU General Public License along with MZmine; if not,
 * write to the Free Software Foundation, Inc., 51 Franklin St, Fifth Floor, Boston, MA 02110-1301 USA.
 *
 */

package io.github.mzmine.datamodel.features.types.annotations;

import io.github.mzmine.datamodel.FeatureIdentity;
<<<<<<< HEAD
=======
import io.github.mzmine.datamodel.RawDataFile;
import io.github.mzmine.datamodel.features.ModularFeature;
import io.github.mzmine.datamodel.features.ModularFeatureList;
import io.github.mzmine.datamodel.features.ModularFeatureListRow;
>>>>>>> 0fe3a5ad
import io.github.mzmine.datamodel.features.types.DataType;
import io.github.mzmine.datamodel.features.types.ModularType;
import io.github.mzmine.datamodel.features.types.ModularTypeProperty;
import io.github.mzmine.datamodel.features.types.annotations.iin.IonAdductType;
import io.github.mzmine.datamodel.features.types.modifiers.AnnotationType;
import io.github.mzmine.datamodel.impl.SimpleFeatureIdentity;
import io.github.mzmine.modules.io.projectload.version_3_0.CONST;
import java.util.ArrayList;
import java.util.List;
<<<<<<< HEAD
import javafx.collections.ListChangeListener;
import javafx.collections.ObservableList;
=======
import java.util.Map;
import javafx.collections.ListChangeListener;
import javafx.collections.ObservableList;
import javax.xml.stream.XMLStreamException;
import javax.xml.stream.XMLStreamReader;
import javax.xml.stream.XMLStreamWriter;
>>>>>>> 0fe3a5ad
import org.jetbrains.annotations.NotNull;
import org.jetbrains.annotations.Nullable;

public class ManualAnnotationType extends ModularType implements AnnotationType {

  // Unmodifiable list of all subtypes
<<<<<<< HEAD
  private final List<DataType> subTypes = List
      .of(new IdentityType(), new CommentType(), new CompoundNameType(), new IonAdductType(),
          new FormulaType(), new SmilesStructureType());
=======
  private final List<DataType> subTypes = List.of(new IdentityType(), new CommentType(),
      new CompoundNameType(), new IonAdductType(), new FormulaType(), new SmilesStructureType());

  @NotNull
  @Override
  public final String getUniqueID() {
    // Never change the ID for compatibility during saving/loading of type
    return "manual_annotation";
  }
>>>>>>> 0fe3a5ad

  @NotNull
  @Override
  public List<DataType> getSubDataTypes() {
    return subTypes;
  }

  @NotNull
  @Override
  public String getHeaderString() {
    return "Manual annotation";
  }

  @Override
  public ModularTypeProperty createProperty() {
    final ModularTypeProperty property = super.createProperty();

    property.get(IdentityType.class)
        .addListener((ListChangeListener<? super FeatureIdentity>) change -> {
          ObservableList<? extends FeatureIdentity> list = change.getList();
          boolean firstElementChanged = false;
          while (change.next()) {
            firstElementChanged = firstElementChanged || change.getFrom() == 0;
          }
          if (firstElementChanged) {
            // first list elements has changed - set all other fields
            setCurrentElement(property, list.isEmpty() ? null : list.get(0));
          }
        });
<<<<<<< HEAD
=======

    // set listeners to update stored values if changes occur from the user
    property.get(new CommentType()).addListener((observable, oldValue, newValue) -> {
      if(newValue == null) {
        return;
      }
      ((SimpleFeatureIdentity) property.get(new IdentityType()).get(0)).setPropertyValue(
          FeatureIdentity.PROPERTY_COMMENT, newValue);
    });

    property.get(new CompoundNameType()).addListener((observable, oldValue, newValue) -> {
      if(newValue == null) {
        return;
      }
      ((SimpleFeatureIdentity) property.get(new IdentityType()).get(0)).setPropertyValue(
          FeatureIdentity.PROPERTY_NAME, newValue);
    });

    property.get(new IonAdductType()).addListener((observable, oldValue, newValue) -> {
      if(newValue == null) {
        return;
      }
      ((SimpleFeatureIdentity) property.get(new IdentityType()).get(0)).setPropertyValue(
          FeatureIdentity.PROPERTY_ADDUCT, newValue);
    });

    property.get(new FormulaType()).addListener((observable, oldValue, newValue) -> {
      if(newValue == null) {
        return;
      }
      ((SimpleFeatureIdentity) property.get(new IdentityType()).get(0)).setPropertyValue(
          FeatureIdentity.PROPERTY_FORMULA, newValue);
    });

    property.get(new SmilesStructureType()).addListener((observable, oldValue, newValue) -> {
      if(newValue == null) {
        return;
      }
      ((SimpleFeatureIdentity) property.get(new IdentityType()).get(0)).setPropertyValue(
          FeatureIdentity.PROPERTY_SMILES, newValue);
    });

    return property;
  }

  @Override
  public void saveToXML(@NotNull XMLStreamWriter writer, @Nullable Object value,
      @NotNull ModularFeatureList flist, @NotNull ModularFeatureListRow row,
      @Nullable ModularFeature feature, @Nullable RawDataFile file) throws XMLStreamException {
    if (!(value instanceof Map map)) {
      return;
    }

    for (Object o : map.entrySet()) {
      if (!(o instanceof Map.Entry entry)) {
        continue;
      }

      if (entry.getKey() instanceof IdentityType) {
        List<FeatureIdentity> ids = (List<FeatureIdentity>) entry.getValue();
        for (FeatureIdentity id : ids) {
          id.saveToXML(writer);
        }
      }
    }
  }

  @Override
  public Object loadFromXML(@NotNull XMLStreamReader reader, @NotNull ModularFeatureList flist,
      @NotNull ModularFeatureListRow row, @Nullable ModularFeature feature,
      @Nullable RawDataFile file) throws XMLStreamException {
    while (!(reader.isStartElement() && reader.getLocalName()
        .equals(FeatureIdentity.XML_GENERAL_IDENTITY_ELEMENT)) && reader.hasNext()) {
      reader.next();
      if ((reader.isEndElement() && reader.getLocalName().equals(CONST.XML_DATA_TYPE_ELEMENT))) {
        // do not overshoot the current element.
        return null;
      }
    }

    List<FeatureIdentity> ids = new ArrayList<>();
    while (reader.hasNext() && !(reader.isEndElement() && reader.getLocalName()
        .equals(CONST.XML_DATA_TYPE_ELEMENT))) {
      if (reader.isStartElement() && reader.getLocalName()
          .equals(FeatureIdentity.XML_GENERAL_IDENTITY_ELEMENT)) {
        var id = FeatureIdentity.loadFromXML(reader, flist.getRawDataFiles());
        ids.add(id);
      }
      reader.next();
    }
    ModularTypeProperty property = createProperty();
    property.set(IdentityType.class, ids);
>>>>>>> 0fe3a5ad
    return property;
  }

  private void setCurrentElement(ModularTypeProperty data, FeatureIdentity identity) {
    if (identity == null) {
      for (DataType type : this.getSubDataTypes()) {
        if (!(type instanceof IdentityType)) {
          data.set(type, null);
        }
      }
    } else {
      data.set(CommentType.class, identity.getPropertyValue(FeatureIdentity.PROPERTY_COMMENT));
      data.set(CompoundNameType.class, identity.getName());
      data.set(IonAdductType.class, identity.getPropertyValue(FeatureIdentity.PROPERTY_ADDUCT));
      data.set(FormulaType.class, identity.getPropertyValue(FeatureIdentity.PROPERTY_FORMULA));
      data.set(SmilesStructureType.class,
          identity.getPropertyValue(FeatureIdentity.PROPERTY_SMILES));
    }
  }
}<|MERGE_RESOLUTION|>--- conflicted
+++ resolved
@@ -19,13 +19,10 @@
 package io.github.mzmine.datamodel.features.types.annotations;
 
 import io.github.mzmine.datamodel.FeatureIdentity;
-<<<<<<< HEAD
-=======
 import io.github.mzmine.datamodel.RawDataFile;
 import io.github.mzmine.datamodel.features.ModularFeature;
 import io.github.mzmine.datamodel.features.ModularFeatureList;
 import io.github.mzmine.datamodel.features.ModularFeatureListRow;
->>>>>>> 0fe3a5ad
 import io.github.mzmine.datamodel.features.types.DataType;
 import io.github.mzmine.datamodel.features.types.ModularType;
 import io.github.mzmine.datamodel.features.types.ModularTypeProperty;
@@ -35,28 +32,18 @@
 import io.github.mzmine.modules.io.projectload.version_3_0.CONST;
 import java.util.ArrayList;
 import java.util.List;
-<<<<<<< HEAD
-import javafx.collections.ListChangeListener;
-import javafx.collections.ObservableList;
-=======
 import java.util.Map;
 import javafx.collections.ListChangeListener;
 import javafx.collections.ObservableList;
 import javax.xml.stream.XMLStreamException;
 import javax.xml.stream.XMLStreamReader;
 import javax.xml.stream.XMLStreamWriter;
->>>>>>> 0fe3a5ad
 import org.jetbrains.annotations.NotNull;
 import org.jetbrains.annotations.Nullable;
 
 public class ManualAnnotationType extends ModularType implements AnnotationType {
 
   // Unmodifiable list of all subtypes
-<<<<<<< HEAD
-  private final List<DataType> subTypes = List
-      .of(new IdentityType(), new CommentType(), new CompoundNameType(), new IonAdductType(),
-          new FormulaType(), new SmilesStructureType());
-=======
   private final List<DataType> subTypes = List.of(new IdentityType(), new CommentType(),
       new CompoundNameType(), new IonAdductType(), new FormulaType(), new SmilesStructureType());
 
@@ -66,7 +53,6 @@
     // Never change the ID for compatibility during saving/loading of type
     return "manual_annotation";
   }
->>>>>>> 0fe3a5ad
 
   @NotNull
   @Override
@@ -96,8 +82,6 @@
             setCurrentElement(property, list.isEmpty() ? null : list.get(0));
           }
         });
-<<<<<<< HEAD
-=======
 
     // set listeners to update stored values if changes occur from the user
     property.get(new CommentType()).addListener((observable, oldValue, newValue) -> {
@@ -190,7 +174,6 @@
     }
     ModularTypeProperty property = createProperty();
     property.set(IdentityType.class, ids);
->>>>>>> 0fe3a5ad
     return property;
   }
 
