--- conflicted
+++ resolved
@@ -37,13 +37,9 @@
  */
 public interface FeatureList {
 
-<<<<<<< HEAD
-
-=======
   /**
    * TODO: extract interface and rename to AppliedMethod. Not doing it now to avoid merge conflicts.
    */
->>>>>>> b0227671
   public interface FeatureListAppliedMethod {
 
     @Nonnull
@@ -125,7 +121,6 @@
   /**
    * Creates a stream of FeatureListRows
    *
-<<<<<<< HEAD
    * @return
    */
   default Stream<FeatureListRow> stream(boolean parallel) {
@@ -134,9 +129,7 @@
 
   /**
    * Creates a stream of FeatureListRows
-   * 
-=======
->>>>>>> b0227671
+   *
    * @return
    */
   public Stream<FeatureListRow> stream();
@@ -151,7 +144,6 @@
   /**
    * Stream of all features across all samples
    *
-<<<<<<< HEAD
    * @return
    */
   default Stream<Feature> streamFeatures(boolean parallel) {
@@ -159,9 +151,7 @@
   }
   /**
    * Stream of all features across all samples
-   * 
-=======
->>>>>>> b0227671
+   *
    * @return
    */
   public Stream<Feature> streamFeatures();
