--- conflicted
+++ resolved
@@ -36,6 +36,7 @@
 import io.github.mzmine.datamodel.features.correlation.RowsRelationship.Type;
 import io.github.mzmine.datamodel.features.types.DataType;
 import io.github.mzmine.datamodel.features.types.DataTypes;
+import io.github.mzmine.datamodel.features.types.DataTypes;
 import io.github.mzmine.datamodel.features.types.LinkedGraphicalType;
 import io.github.mzmine.datamodel.features.types.numbers.RTType;
 import io.github.mzmine.modules.MZmineModule;
@@ -514,23 +515,11 @@
     }
   }
 
-<<<<<<< HEAD
-  default <T> DataType<T> getRowType(Class<? extends DataType<T>> clazz) {
-    return DataTypes.getOrNull(getRowTypes(), clazz);
-  }
-
-  default <T> DataType<T> getFeatureType(Class<? extends DataType<T>> clazz) {
-    return DataTypes.getOrNull(getFeatureTypes(), clazz);
-  }
-
-
-=======
   default void addRowMaps(R2RNetworkingMaps maps) {
     var master = getRowMaps();
     master.addAll(maps);
   }
 
->>>>>>> a1560a34
   /**
    * TODO: extract interface and rename to AppliedMethod. Not doing it now to avoid merge
    * conflicts.
