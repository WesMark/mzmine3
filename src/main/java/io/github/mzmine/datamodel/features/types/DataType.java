/*
 * Copyright 2006-2021 The MZmine Development Team
 *
 * This file is part of MZmine.
 *
 * MZmine is free software; you can redistribute it and/or modify it under the terms of the GNU
 * General Public License as published by the Free Software Foundation; either version 2 of the
 * License, or (at your option) any later version.
 *
 * MZmine is distributed in the hope that it will be useful, but WITHOUT ANY WARRANTY; without even
 * the implied warranty of MERCHANTABILITY or FITNESS FOR A PARTICULAR PURPOSE. See the GNU
 * General Public License for more details.
 *
 * You should have received a copy of the GNU General Public License along with MZmine; if not,
 * write to the Free Software Foundation, Inc., 51 Franklin St, Fifth Floor, Boston, MA 02110-1301 USA.
 *
 */

package io.github.mzmine.datamodel.features.types;

import io.github.mzmine.datamodel.RawDataFile;
import io.github.mzmine.datamodel.features.ModularDataModel;
import io.github.mzmine.datamodel.features.ModularFeature;
import io.github.mzmine.datamodel.features.ModularFeatureList;
import io.github.mzmine.datamodel.features.ModularFeatureListRow;
import io.github.mzmine.datamodel.features.RowBinding;
import io.github.mzmine.datamodel.features.SimpleRowBinding;
import io.github.mzmine.datamodel.features.types.fx.DataTypeCellFactory;
import io.github.mzmine.datamodel.features.types.fx.DataTypeCellValueFactory;
import io.github.mzmine.datamodel.features.types.fx.EditComboCellFactory;
import io.github.mzmine.datamodel.features.types.fx.EditableDataTypeCellFactory;
import io.github.mzmine.datamodel.features.types.modifiers.AddElementDialog;
import io.github.mzmine.datamodel.features.types.modifiers.BindingsType;
import io.github.mzmine.datamodel.features.types.modifiers.EditableColumnType;
import io.github.mzmine.datamodel.features.types.modifiers.NullColumnType;
import io.github.mzmine.datamodel.features.types.modifiers.StringParser;
import io.github.mzmine.datamodel.features.types.modifiers.SubColumnsFactory;
import io.github.mzmine.datamodel.features.types.numbers.abstr.ListDataType;
import java.util.ArrayList;
import java.util.List;
import java.util.logging.Level;
import java.util.logging.Logger;
import javafx.beans.property.Property;
import javafx.scene.control.TreeTableCell;
import javafx.scene.control.TreeTableColumn;
import javafx.util.Callback;
import javax.xml.stream.XMLStreamException;
import javax.xml.stream.XMLStreamReader;
import javax.xml.stream.XMLStreamWriter;
import org.jetbrains.annotations.NotNull;
import org.jetbrains.annotations.Nullable;

/**
 * Class of data types: Provides formatters. Should be added to one {@link ModularDataModel}
 *
 * @param <T>
 * @author Robin Schmid (robinschmid@uni-muenster.de)
 */
public abstract class DataType<T> {

  private static final Logger logger = Logger.getLogger(DataType.class.getName());

  public DataType() {
  }

  /**
   * Creates a standard column and handles editable columns
   *
   * @param <T>
   * @param type
   * @param raw
   * @param parentType
   * @return
   */
  public static <T> TreeTableColumn<ModularFeatureListRow, Object> createStandardColumn(
      @NotNull DataType<T> type, @Nullable RawDataFile raw, @Nullable SubColumnsFactory parentType,
      int subColumnIndex) {
    TreeTableColumn<ModularFeatureListRow, Object> col = new TreeTableColumn<>(
        type.getHeaderString());
    col.setUserData(type);
    col.setSortable(true);

    // define observable
    col.setCellValueFactory(new DataTypeCellValueFactory(raw, type, parentType, subColumnIndex));
    // value representation
    if (type instanceof EditableColumnType) {
      col.setCellFactory(type.getEditableCellFactory(raw, parentType, subColumnIndex));
      col.setEditable(true);
      col.setOnEditCommit(event -> {
        Object data = event.getNewValue();
        if (data != null) {
          ModularFeatureListRow row = event.getRowValue().getValue();
          ModularDataModel model = raw == null ? row : row.getFeature(raw);

          // if parent type is different than type - parent type will handle the value change
          // e.g. see io.github.mzmine.datamodel.features.types.ListWithSubsType
          if (type instanceof ListDataType && type instanceof AddElementDialog addDialog
              && data instanceof String && AddElementDialog.BUTTON_TEXT.equals(data)) {
            addDialog.createNewElementDialog(model, parentType, type, subColumnIndex,
                (newElement) -> { // refresh table due to change
                  col.getTreeTableView().refresh();
                });
          } else if (parentType != null && !parentType.equals(type)) {
            parentType.valueChanged(model, (DataType) type, subColumnIndex, data);
            col.getTreeTableView().refresh();
          } else {
            if (type instanceof ListDataType) {
              try {
                List list = (List) model.get(type);
                if (list != null) {
                  list = new ArrayList<>(list);
                  list.remove(data);
                  list.add(0, (T) data);
                  model.set((DataType) type, list);
                }
              } catch (Exception ex) {
                logger.log(Level.SEVERE,
                    "Cannot set value from table cell to data type: " + type.getHeaderString());
                logger.log(Level.SEVERE, ex.getMessage(), ex);
              }
            } else {
              // TODO check if this cast is safe
              model.set(type, (T) data);
            }
          }
        }
        event.getTreeTableView().refresh();
      });
    } else {
      col.setCellFactory(new DataTypeCellFactory(raw, type, parentType, subColumnIndex));
    }
    return col;
  }

  /**
   * A unique ID that is used to store and retrieve data types. This value should never be changed
   * after introducing a new type to retain backwards compatibility. (even if the class name or
   * string representation changes)
   *
   * @return a unique identifier
   */
  @NotNull
  public abstract String getUniqueID();

  /**
   * A formatted string representation of the value
   *
   * @return the formatted representation of the value (or an empty String)
   */
  @NotNull
  public String getFormattedString(T value) {
    return value != null ? value.toString() : "";
  }

  /**
   * A formatted string representation of the value, if value is instance of {@link
   * #getValueClass()}.
   *
   * @return the formatted representation of the value (or an empty String)
   */
  @NotNull
  public String getFormattedStringCheckType(Object value) {
    if (value == null) {
      return getFormattedString(null);
    } else if (getValueClass().isInstance(value)) {
      return getFormattedString(getValueClass().cast(value));
    } else {
      throw new IllegalArgumentException("value is not ValueClass: " + getValueClass().toString());
    }
  }

  /**
   * The header string (name) of this data type
   *
   * @return
   */
  @NotNull
  public abstract String getHeaderString();

  /**
   * The default value for this data type
   *
   * @return the default value (null for most types)
   */
  public @Nullable T getDefaultValue() {
    return null;
  }

  /**
   * Creates a TreeTableColumn or null if the value is not represented in a column. A {@link
   * SubColumnsFactory} DataType can also add multiple sub columns to the main column generated by
   * this class.
   *
   * @param raw        null if this is a FeatureListRow column. For Feature columns: the raw data
   *                   file specifies the feature.
   * @param parentType if this type is a sub type of modularParentType (or null): Changes the
   *                   CellFactory for editable cells and the CellValueFactory
   * @return the TreeTableColumn or null if this DataType.value is not represented in a column
   */
  @Nullable
  public TreeTableColumn<ModularFeatureListRow, Object> createColumn(
      final @Nullable RawDataFile raw, final @Nullable SubColumnsFactory parentType) {
    return createColumn(raw, parentType, -1);
  }

  /**
   * Creates a TreeTableColumn or null if the value is not represented in a column. A {@link
   * SubColumnsFactory} DataType can also add multiple sub columns to the main column generated by
   * this class.
   *
   * @param raw        null if this is a FeatureListRow column. For Feature columns: the raw data
   *                   file specifies the feature.
   * @param parentType if this type is a sub type of modularParentType (or null): Changes the
   *                   CellFactory for editable cells and the CellValueFactory
   * @return the TreeTableColumn or null if this DataType.value is not represented in a column
   */
  @Nullable
  public TreeTableColumn<ModularFeatureListRow, Object> createColumn(
      final @Nullable RawDataFile raw, final @Nullable SubColumnsFactory parentType,
      int subColumnIndex) {
    if (this instanceof NullColumnType) {
      return null;
    }
    // create column
    if (this instanceof SubColumnsFactory sub) {
      TreeTableColumn<ModularFeatureListRow, Object> col = new TreeTableColumn<>(getHeaderString());
      col.setUserData(this);

      col.setSortable(false);
      // add sub columns
      var children = sub.createSubColumns(raw, parentType);
      col.getColumns().addAll(children);
      return col;
    } else {
      // create a standard column and handle editable columns
      return createStandardColumn(this, raw, parentType, subColumnIndex);
    }
  }

  protected Callback<TreeTableColumn<ModularFeatureListRow, Object>, TreeTableCell<ModularFeatureListRow, Object>> getEditableCellFactory(
      RawDataFile raw, SubColumnsFactory parentType, int subColumnIndex) {
    if (this instanceof ListDataType) {
      return new EditComboCellFactory(raw, this, parentType, subColumnIndex);
    } else if (this instanceof StringParser<?>) {
      return new EditableDataTypeCellFactory(this);
    } else {
      throw new UnsupportedOperationException(
          "Programming error: No edit CellFactory for " + "data type: " + this.getHeaderString()
              + " class " + this.getClass().toString());
    }
  }

  // TODO dirty hack to make this a "singleton"
  @Override
  public boolean equals(Object obj) {
    return obj != null && obj.getClass().equals(this.getClass());
  }

  @Override
  public int hashCode() {
    return getClass().hashCode();
  }

  /**
   * Creating a property which is used in a {@link ModularDataModel}
   *
   * @return
   */
  public abstract Property<T> createProperty();


  /**
   * In case this DataType is added to a {@link ModularFeature}, these row bindings are added to the
   * {@link ModularFeatureList} to automatically calculate or visualize summary datatypes in a row
   *
   * @return
   */
  @NotNull
  public List<RowBinding> createDefaultRowBindings() {
    return List.of();
  }

  /**
   * @param row       The row the double click was applied to.
   * @param file      The file the click was applied to. Either multiple (= row clicked, or a single
   *                  = feature column clicked)
   * @param superType The super type of the clicked daty type or null.
   * @param value     The cell value or null.
   * @return A runnable for execution. Must be explicitly executed on fx thread if the gui is
   * modified.
   */
  @Nullable
  public Runnable getDoubleClickAction(@NotNull ModularFeatureListRow row,
<<<<<<< HEAD
      @NotNull List<RawDataFile> file, DataType<?> superType, @Nullable final Object value) {
=======
      @NotNull List<RawDataFile> file, @Nullable DataType<?> superType,
      @Nullable final Object value) {
>>>>>>> a99ea6ea
    return null;
  }

  @Override
  public String toString() {
    return getHeaderString();
  }

  /**
   * Writes the given value of this data type to an XML using the given writer. An element for the
   * data type will have been created by the calling method and will be closed by the calling
   * method. Attributes may be set in this method. Additional elements may be created, but must be
   * closed.
   *
   * @param writer The writer.
   * @param value  The value.
   */
  public void saveToXML(@NotNull final XMLStreamWriter writer, @Nullable final Object value,
      @NotNull final ModularFeatureList flist, @NotNull final ModularFeatureListRow row,
      @Nullable final ModularFeature feature, @Nullable final RawDataFile file)
      throws XMLStreamException {
    if (value == null) {
      return;
    }
    writer.writeCharacters(String.valueOf(value));
  }

  /**
   * @param reader  The xml reader. The current position is an element of this data type.
   * @param flist   The current {@link ModularFeatureList}. Not null.
   * @param row     The current {@link ModularFeatureListRow}. Not null.
   * @param feature The current {@link ModularFeature}. May be null.
   * @param file    The {@link RawDataFile} of the current feature. May be null.
   * @return The value of the data type being read.
   * @throws XMLStreamException
   */
  public Object loadFromXML(@NotNull final XMLStreamReader reader,
      @NotNull final ModularFeatureList flist, @NotNull final ModularFeatureListRow row,
      @Nullable final ModularFeature feature, @Nullable final RawDataFile file)
      throws XMLStreamException {
    return null;
  }

  /**
   * @return The value class
   */
  public abstract Class<T> getValueClass();

  /**
   * Evaluate a binding for a list of data models (calc the mean value, etc). Used in {@link
   * SimpleRowBinding} to bind a row type to its feautre types.
   *
   * @param bindingType type of binding
   * @param models
   * @return
   */
  public Object evaluateBindings(@NotNull BindingsType bindingType,
      @NotNull List<? extends ModularDataModel> models) {
    // general cases here - special cases handled in other classes
    switch (bindingType) {
      case COUNT: {
        int c = 0;
        for (var model : models) {
          if (model.get(this) != null) {
            c++;
          }
        }
        return c;
      }
      case LIST: {
        List<T> list = new ArrayList<>();
        for (var model : models) {
          T value = model.get(this);
          if (value != null) {
            list.add(value);
          }
        }
        return list;
      }
      default:
        return null;
    }
  }
}<|MERGE_RESOLUTION|>--- conflicted
+++ resolved
@@ -291,12 +291,8 @@
    */
   @Nullable
   public Runnable getDoubleClickAction(@NotNull ModularFeatureListRow row,
-<<<<<<< HEAD
-      @NotNull List<RawDataFile> file, DataType<?> superType, @Nullable final Object value) {
-=======
       @NotNull List<RawDataFile> file, @Nullable DataType<?> superType,
       @Nullable final Object value) {
->>>>>>> a99ea6ea
     return null;
   }
 
