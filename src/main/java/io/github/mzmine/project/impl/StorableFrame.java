--- conflicted
+++ resolved
@@ -21,15 +21,9 @@
 import com.google.common.collect.Range;
 import io.github.mzmine.datamodel.Frame;
 import io.github.mzmine.datamodel.MobilityMassSpectrum;
-import io.github.mzmine.datamodel.Scan;
 import java.io.IOException;
-import java.util.ArrayList;
-<<<<<<< HEAD
+import java.util.Collection;
 import java.util.HashMap;
-=======
-import java.util.Collection;
->>>>>>> eb123e62
-import java.util.List;
 import java.util.Map;
 import java.util.Objects;
 import java.util.Set;
@@ -134,13 +128,8 @@
 
   @Nonnull
   @Override
-<<<<<<< HEAD
-  public List<MobilityMassSpectrum> getMobilityScans() {
-    return new ArrayList<>(mobilityMassSpectra.values());
-=======
-  public Collection<Scan> getMobilityScans() {
-    return mobilityScans.values();
->>>>>>> eb123e62
+  public Collection<MobilityMassSpectrum> getMobilityScans() {
+    return mobilityMassSpectra.values();
   }
 
   /**
