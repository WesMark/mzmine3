--- conflicted
+++ resolved
@@ -46,15 +46,9 @@
  */
 public class StorableScan implements Scan {
 
-  protected RawDataFileImpl rawDataFile;
-  protected MobilityType mobilityType;
   private Logger logger = Logger.getLogger(this.getClass().getName());
-<<<<<<< HEAD
-  private int scanNumber, msLevel, fragmentScans[];
-=======
 
   private int scanNumber, msLevel;
->>>>>>> a87dceae
   private double precursorMZ;
   private int precursorCharge;
   private float retentionTime;
@@ -63,12 +57,15 @@
   private Double totalIonCurrent;
   private MassSpectrumType spectrumType;
   private int numberOfDataPoints;
+  protected RawDataFileImpl rawDataFile;
   private ArrayList<MassList> massLists = new ArrayList<MassList>();
   private PolarityType polarity;
   private String scanDefinition;
   private Range<Double> scanMZRange;
+
   private int storageID;
   private double mobility;
+  protected MobilityType mobilityType;
 
   /**
    * Constructor for creating a storable scan from a given scan
