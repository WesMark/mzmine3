/*
 * Copyright 2006-2020 The MZmine Development Team
 *
 * This file is part of MZmine.
 *
 * MZmine is free software; you can redistribute it and/or modify it under the terms of the GNU
 * General Public License as published by the Free Software Foundation; either version 2 of the
 * License, or (at your option) any later version.
 *
 * MZmine is distributed in the hope that it will be useful, but WITHOUT ANY WARRANTY; without even
 * the implied warranty of MERCHANTABILITY or FITNESS FOR A PARTICULAR PURPOSE. See the GNU General
 * Public License for more details.
 *
 * You should have received a copy of the GNU General Public License along with MZmine; if not,
 * write to the Free Software Foundation, Inc., 51 Franklin St, Fifth Floor, Boston, MA 02110-1301
 * USA
 */

package io.github.mzmine.modules.io.import_bruker_tdf;

import com.google.common.collect.Range;
import io.github.mzmine.datamodel.IMSRawDataFile;
import io.github.mzmine.datamodel.MZmineProject;
import io.github.mzmine.datamodel.Scan;
import io.github.mzmine.datamodel.impl.BuildingMobilityScan;
import io.github.mzmine.datamodel.impl.SimpleFrame;
import io.github.mzmine.main.MZmineCore;
import io.github.mzmine.modules.io.import_bruker_tdf.datamodel.BrukerScanMode;
import io.github.mzmine.modules.io.import_bruker_tdf.datamodel.sql.FramePrecursorTable;
import io.github.mzmine.modules.io.import_bruker_tdf.datamodel.sql.TDFFrameMsMsInfoTable;
import io.github.mzmine.modules.io.import_bruker_tdf.datamodel.sql.TDFFrameTable;
import io.github.mzmine.modules.io.import_bruker_tdf.datamodel.sql.TDFMaldiFrameInfoTable;
import io.github.mzmine.modules.io.import_bruker_tdf.datamodel.sql.TDFMetaDataTable;
import io.github.mzmine.modules.io.import_bruker_tdf.datamodel.sql.TDFPasefFrameMsMsInfoTable;
import io.github.mzmine.modules.io.import_bruker_tdf.datamodel.sql.TDFPrecursorTable;
import io.github.mzmine.project.impl.IMSRawDataFileImpl;
import io.github.mzmine.taskcontrol.AbstractTask;
import io.github.mzmine.taskcontrol.TaskStatus;
import java.io.File;
import java.io.IOException;
import java.sql.Connection;
import java.sql.DriverManager;
import java.util.Arrays;
import java.util.Date;
import java.util.LinkedHashSet;
import java.util.List;
import java.util.Set;
import java.util.logging.Logger;
import javax.annotation.Nonnull;

/**
 * @author https://github.com/SteffenHeu
 */
public class TDFImportTask extends AbstractTask {

  private static final Logger logger = Logger.getLogger(TDFImportTask.class.getName());

  private final MZmineProject project;
  private File fileNameToOpen;
  private File tdf, tdfBin;
  private String rawDataFileName;
  private TDFMetaDataTable metaDataTable;
  private TDFFrameTable frameTable;
  private TDFPrecursorTable precursorTable;
  private TDFPasefFrameMsMsInfoTable pasefFrameMsMsInfoTable;
  private TDFFrameMsMsInfoTable frameMsMsInfoTable;
  private FramePrecursorTable framePrecursorTable;
  private TDFMaldiFrameInfoTable maldiFrameInfoTable;
  private IMSRawDataFile newMZmineFile;
  private boolean isMaldi;

  private String description;
  private double finishedPercentage;
  private double lastFinishedPercentage;
  private int loadedFrames;

  /**
   * Bruker tims format: - Folder - contains multiple files - one folder per analysis - .d extension
   * - *.tdf - SQLite database; contains metadata - *.tdf_bin - contains peak data
   *
   * - *.tdf_bin - list of frames - frame: - set of spectra at one specific time - single spectrum
   * for "each" mobility - spectrum: - intensity vs m/z
   */

  /**
   * @param project
   * @param file
   * @param newMZmineFile needs to be created as {@link IMSRawDataFileImpl} via
   *        {@link MZmineCore#createNewIMSFile(String)}.
   */
  public TDFImportTask(MZmineProject project, File file, IMSRawDataFile newMZmineFile) {
    this.fileNameToOpen = file;
    this.project = project;
    this.newMZmineFile = newMZmineFile;
  }

  @Override
  public String getTaskDescription() {
    return description;
  }

  @Override
  public double getFinishedPercentage() {
    return finishedPercentage;
  }

  private void setFinishedPercentage(double percentage) {
    if (percentage - lastFinishedPercentage > 0.1) {
      logger.finest(() -> String.format("%s - %d", description, (int) (percentage * 100)) + "%");
      lastFinishedPercentage = percentage;
    }
    finishedPercentage = percentage;
  }

  @Override
  public void run() {

    setStatus(TaskStatus.PROCESSING);

    File[] files;
    if (fileNameToOpen.isDirectory() || fileNameToOpen.getAbsolutePath().endsWith(".d")) {
      files = getDataFilesFromDir(fileNameToOpen);
    } else {
      files = getDataFilesFromDir(fileNameToOpen.getParentFile());
    }

    this.tdf = files[0];
    this.tdfBin = files[0];

    if (tdf == null || tdfBin == null || !tdf.exists() || !tdf.canRead() || !tdfBin.exists()
        || !tdfBin.canRead()) {
      setErrorMessage("Cannot open sql or bin files: " + tdf.getName() + "; " + tdfBin.getName());
      setStatus(TaskStatus.ERROR);
    }

    metaDataTable = new TDFMetaDataTable();
    frameTable = new TDFFrameTable();
    precursorTable = new TDFPrecursorTable();
    pasefFrameMsMsInfoTable = new TDFPasefFrameMsMsInfoTable();
    frameMsMsInfoTable = new TDFFrameMsMsInfoTable();
    framePrecursorTable = new FramePrecursorTable(frameTable);
    maldiFrameInfoTable = new TDFMaldiFrameInfoTable();
    isMaldi = false;

    readMetadata();

    rawDataFileName = tdfBin.getParentFile().getName();

    if (!(newMZmineFile instanceof IMSRawDataFileImpl)) {
      setStatus(TaskStatus.ERROR);
      setErrorMessage("Raw data file was not recognised as IMSRawDataFile.");
      return;
    }

    long handle = TDFUtils.openFile(tdfBin);
    newMZmineFile.setName(rawDataFileName);

    loadedFrames = 0;

    if (handle == 0l) {
      setStatus(TaskStatus.ERROR);
      setErrorMessage("Failed to open the file " + tdfBin + " using the Bruker TDF library");
      return;
    }

    int numFrames = frameTable.getFrameIdColumn().size();

    Date start = new Date();

    identifySegments((IMSRawDataFileImpl) newMZmineFile);

    loadedFrames = 0;
    // collect average spectra for each frame
    Set<SimpleFrame> frames = new LinkedHashSet<>();
    try {
      for (int i = 0; i < numFrames; i++) {
        int frameId = frameTable.getFrameIdColumn().get(i).intValue();
        setFinishedPercentage(0.1 * (loadedFrames) / numFrames);
        setDescription(
            "Importing " + rawDataFileName + ": Averaging Frame " + frameId + "/" + numFrames);
        SimpleFrame frame = TDFUtils
            .exctractCentroidScanForTimsFrame(newMZmineFile, handle, frameId,
                metaDataTable, frameTable, framePrecursorTable);
        newMZmineFile.addScan(frame);
        frames.add(frame);
        loadedFrames++;
        if (isCanceled()) {
          TDFUtils.close(handle);
          return;
        }
      }
    } catch (IOException e) {
      e.printStackTrace();
    }

    // if (!isMaldi) {
    appendScansFromTimsSegment(handle, frameTable, frames);

    // } else {
    // appendScansFromMaldiTimsSegment(newMZmineFile, handle, 1, numFrames, frameTable,
    // metaDataTable, maldiFrameInfoTable);
    // }

    TDFUtils.close(handle);

    if (isCanceled()) {
      return;
    }

    setDescription("Importing " + rawDataFileName + ": Writing raw data file...");
    setFinishedPercentage(1.0);
    logger.info("Imported " + rawDataFileName + ". Loaded " + newMZmineFile.getNumOfScans()
        + " scans and " + newMZmineFile.getNumberOfFrames() + " frames.");
    project.addFile(newMZmineFile);
    // compareMobilities(newMZmineFile);

    setStatus(TaskStatus.FINISHED);

  }

  private void readMetadata() {
    setDescription("Initializing SQL...");

    try {
      Class.forName("org.sqlite.JDBC");
    } catch (ClassNotFoundException e) {
      e.printStackTrace();
      logger.info("Could not load sqlite.JDBC.");
      setStatus(TaskStatus.ERROR);
      return;
    }

    setDescription("Establishing SQL connection to " + tdf.getName());
    Connection connection;
    try {
      connection = DriverManager.getConnection("jdbc:sqlite:" + tdf.getAbsolutePath());

      setDescription("Reading metadata for " + tdf.getName());
      metaDataTable.executeQuery(connection);
      // metaDataTable.print();

      setDescription("Reading frame data for " + tdf.getName());
      frameTable.executeQuery(connection);
      // frameTable.print();

      isMaldi = frameTable.getScanModeColumn()
          .contains(Integer.toUnsignedLong(BrukerScanMode.MALDI.getNum()));

      if (!isMaldi) {
        if (frameTable.getScanModeColumn()
            .contains(Integer.toUnsignedLong(BrukerScanMode.PASEF.getNum()))) {
          setDescription("Reading precursor info for " + tdf.getName());
          precursorTable.executeQuery(connection);
          // precursorTable.print();

          setDescription("Reading PASEF info for " + tdf.getName());
          pasefFrameMsMsInfoTable.executeQuery(connection);
          // pasefFrameMsMsInfoTable.print();

          setDescription("Reading Frame MS/MS info for " + tdf.getName());
          frameMsMsInfoTable.executeQuery(connection);
          // frameMsMsInfoTable.print();

          setDescription("Reading MS/MS-Precursor info for " + tdf.getName());
          framePrecursorTable.executeQuery(connection);
          // framePrecursorTable.print();
        }
      } else {
        setDescription("MALDI info for " + tdf.getName());
        maldiFrameInfoTable.executeQuery(connection);
        // maldiFrameInfoTable.print();
      }

      connection.close();
    } catch (Throwable t) {
      t.printStackTrace();
      logger.info("If stack trace contains \"out of memory\" the file was not found.");
      setStatus(TaskStatus.ERROR);
      setErrorMessage(t.toString());
    }
  }

  private void setDescription(String desc) {
    description = desc;
  }

  /**
   * Adds all scans from the pasef segment to a raw data file. Does not add the frame spectra!
   *
   * @param handle        handle of the tdfbin. {@link TDFUtils#openFile(File)} {@link
   *                      TDFUtils#openFile(File, long)}
   * @param tdfFrameTable {@link TDFFrameTable} of the tdf file
   * @param frames        the frames to load mobility spectra for
   */
  private void appendScansFromTimsSegment(final long handle,
      @Nonnull final TDFFrameTable tdfFrameTable, Set<SimpleFrame> frames) {

    loadedFrames = 0;
    final long numFrames = tdfFrameTable.lastFrameId();

    for (SimpleFrame frame : frames) {
      setDescription("Loading mobility scans of " + rawDataFileName + ": Frame "
          + frame.getFrameId() + "/" + numFrames);
      setFinishedPercentage(0.1 + (0.9 * ((double) loadedFrames / numFrames)));
      final List<BuildingMobilityScan> spectra = TDFUtils
          .loadSpectraForTIMSFrame(newMZmineFile, handle,
              frame.getFrameId(), frame, frameTable);

      frame.setMobilityScans(spectra);

      if (isCanceled()) {
        return;
      }
      loadedFrames++;
    }

  }

  private void appendScansFromMaldiTimsSegment(@Nonnull final IMSRawDataFile rawDataFile,
      final long handle, final long firstFrameId, final long lastFrameId,
      @Nonnull final TDFFrameTable tdfFrameTable, @Nonnull final TDFMetaDataTable tdfMetaDataTable,
      @Nonnull final TDFMaldiFrameInfoTable tdfMaldiTable) {

    final long numFrames = tdfFrameTable.lastFrameId();

    for (long frameId = firstFrameId; frameId <= lastFrameId; frameId++) {
      setDescription("Importing " + rawDataFileName + ": Frame " + frameId + "/" + numFrames);
      setFinishedPercentage(0.9 * frameId / numFrames);
      final List<Scan> scans = TDFUtils.loadScansForMaldiTimsFrame(handle, frameId, tdfFrameTable,
          tdfMetaDataTable, tdfMaldiTable);

      try {
        for (Scan scan : scans) {
          rawDataFile.addScan(scan);
        }
      } catch (IOException e) {
        e.printStackTrace();
        TDFUtils.close(handle);
      }
    }
  }

  private File[] getDataFilesFromDir(File dir) {

    if (!dir.exists() || !dir.isDirectory()) {
<<<<<<< HEAD
      setStatus(TaskStatus.ERROR);
=======
      setStatus(TaskStatus.CANCELED);
>>>>>>> 56209047
      throw new IllegalArgumentException("Invalid directory.");
    }

    if (!dir.getAbsolutePath().endsWith(".d")) {
<<<<<<< HEAD
      setStatus(TaskStatus.ERROR);
=======
      setStatus(TaskStatus.CANCELED);
>>>>>>> 56209047
      throw new IllegalArgumentException("Invalid directory ending.");
    }

    File[] files = dir.listFiles(pathname -> {
      if (pathname.getAbsolutePath().endsWith(".tdf")
          || pathname.getAbsolutePath().endsWith(".tdf_bin")) {
        return true;
      }
      return false;
    });

    if (files.length != 2) {
      return null;
    }

    File tdf = Arrays.stream(files).filter(c -> {
      if (c.getAbsolutePath().endsWith(".tdf")) {
        return true;
      }
      return false;
    }).findAny().get();
    File tdf_bin = Arrays.stream(files).filter(c -> {
      if (c.getAbsolutePath().endsWith(".tdf_bin")) {
        return true;
      }
      return false;
    }).findAny().get();

    return new File[] {tdf, tdf_bin};
  }

  private void identifySegments(IMSRawDataFileImpl rawDataFile) {
    rawDataFile.addSegment(Range.closed(1, frameTable.lastFrameId()));
  }

  /*private void compareMobilities(IMSRawDataFile rawDataFile) {
    for (int i = 1; i < rawDataFile.getNumberOfFrames() - 1; i++) {
      Frame thisFrame = rawDataFile.getFrame(i);
      Frame nextFrame = rawDataFile.getFrame(i + 1);

      if (nextFrame == null) {
        break;
      }

      Set<Integer> nums = thisFrame.getMobilityScanNumbers();
      for (Integer num : nums) {
        if (Double.compare(thisFrame.getMobilityForMobilityScanNumber(num),
            nextFrame.getMobilityForMobilityScanNumber(num)) != 0) {
          logger.info("Mobilities for num " + num + " dont match 1: "
              + thisFrame.getMobilityForMobilityScanNumber(num) + " 2: "
              + nextFrame.getMobilityForMobilityScanNumber(num));
        }
      }
    }
  }*/
}<|MERGE_RESOLUTION|>--- conflicted
+++ resolved
@@ -343,20 +343,12 @@
   private File[] getDataFilesFromDir(File dir) {
 
     if (!dir.exists() || !dir.isDirectory()) {
-<<<<<<< HEAD
-      setStatus(TaskStatus.ERROR);
-=======
-      setStatus(TaskStatus.CANCELED);
->>>>>>> 56209047
+      setStatus(TaskStatus.ERROR);
       throw new IllegalArgumentException("Invalid directory.");
     }
 
     if (!dir.getAbsolutePath().endsWith(".d")) {
-<<<<<<< HEAD
-      setStatus(TaskStatus.ERROR);
-=======
-      setStatus(TaskStatus.CANCELED);
->>>>>>> 56209047
+      setStatus(TaskStatus.ERROR);
       throw new IllegalArgumentException("Invalid directory ending.");
     }
 
