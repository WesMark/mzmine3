/*
 * Copyright 2006-2020 The MZmine Development Team
 *
 * This file is part of MZmine.
 *
 * MZmine is free software; you can redistribute it and/or modify it under the terms of the GNU
 * General Public License as published by the Free Software Foundation; either version 2 of the
 * License, or (at your option) any later version.
 *
 * MZmine is distributed in the hope that it will be useful, but WITHOUT ANY WARRANTY; without even
 * the implied warranty of MERCHANTABILITY or FITNESS FOR A PARTICULAR PURPOSE. See the GNU General
 * Public License for more details.
 *
 * You should have received a copy of the GNU General Public License along with MZmine; if not,
 * write to the Free Software Foundation, Inc., 51 Franklin St, Fifth Floor, Boston, MA 02110-1301
 * USA
 */

package io.github.mzmine.modules.io.rawdataimport.fileformats;

import java.io.File;
import java.io.IOException;
import java.util.Hashtable;
import java.util.logging.Level;
import java.util.logging.Logger;

import io.github.mzmine.datamodel.DataPoint;
import io.github.mzmine.datamodel.MZmineProject;
import io.github.mzmine.datamodel.MassSpectrumType;
import io.github.mzmine.datamodel.PolarityType;
import io.github.mzmine.datamodel.RawDataFile;
import io.github.mzmine.datamodel.RawDataFileWriter;
import io.github.mzmine.datamodel.Scan;
import io.github.mzmine.datamodel.impl.SimpleDataPoint;
import io.github.mzmine.datamodel.impl.SimpleScan;
import io.github.mzmine.taskcontrol.AbstractTask;
import io.github.mzmine.taskcontrol.TaskStatus;
import io.github.mzmine.util.ExceptionUtils;
import io.github.mzmine.util.scans.ScanUtils;
import ucar.ma2.Array;
import ucar.ma2.Index;
import ucar.ma2.IndexIterator;
import ucar.nc2.Attribute;
import ucar.nc2.NetcdfFile;
import ucar.nc2.Variable;

/**
 *
 */
public class NetCDFReadTask extends AbstractTask {

  private Logger logger = Logger.getLogger(this.getClass().getName());

  private NetcdfFile inputFile;

  private int parsedScans;
  private int totalScans = 0, numberOfGoodScans, scanNum = 0;

  private Hashtable<Integer, Integer[]> scansIndex;
  private Hashtable<Integer, Double> scansRetentionTimes;

  private File file;
  private MZmineProject project;
  private RawDataFileWriter newMZmineFile;
  private RawDataFile finalRawDataFile;

  private Variable massValueVariable, intensityValueVariable;

  // Some software produces netcdf files with a scale factor such as 0.05
  private double massValueScaleFactor = 1;
  private double intensityValueScaleFactor = 1;

  public NetCDFReadTask(MZmineProject project, File fileToOpen, RawDataFileWriter newMZmineFile) {
    this.project = project;
    this.file = fileToOpen;
    this.newMZmineFile = newMZmineFile;
  }

  /**
   * @see io.github.mzmine.taskcontrol.Task#getFinishedPercentage()
   */
  public double getFinishedPercentage() {
    return totalScans == 0 ? 0 : (double) parsedScans / totalScans;
  }

  /**
   * @see java.lang.Runnable#run()
   */
  public void run() {

    // Update task status
    setStatus(TaskStatus.PROCESSING);
    logger.info("Started parsing file " + file);

    try {

      // Open file
      this.startReading();

      // Parse scans
      Scan buildingScan;
      while ((buildingScan = this.readNextScan()) != null) {

        // Check if cancel is requested
        if (isCanceled()) {
          return;
        }
        // buildingFile.addScan(scan);
        newMZmineFile.addScan(buildingScan);
        parsedScans++;

      }

      // Close file
      this.finishReading();
      finalRawDataFile = newMZmineFile.finishWriting();
      project.addFile(finalRawDataFile);

    } catch (Throwable e) {
      logger.log(Level.SEVERE, "Could not open file " + file.getPath(), e);
      setErrorMessage(ExceptionUtils.exceptionToString(e));
      setStatus(TaskStatus.ERROR);
      return;
    }

    logger.info("Finished parsing " + file + ", parsed " + parsedScans + " scans");

    // Update task status
    setStatus(TaskStatus.FINISHED);

  }

  public String getTaskDescription() {
    return "Opening file " + file;
  }

  public void startReading() throws IOException {

    // Open NetCDF-file
    try {
      inputFile = NetcdfFile.open(file.getPath());
    } catch (Exception e) {
      logger.severe(e.toString());
      throw (new IOException("Couldn't open input file" + file));
    }

    /*
     * DEBUG: dump all variables for (Variable v : inputFile.getVariables()) {
     * System.out.println("variable " + v.getShortName()); }
     */

    // Find mass_values and intensity_values variables
    massValueVariable = inputFile.findVariable("mass_values");
    if (massValueVariable == null) {
      logger.severe("Could not find variable mass_values");
      throw (new IOException("Could not find variable mass_values"));
    }
    assert (massValueVariable.getRank() == 1);

    Attribute massScaleFacAttr = massValueVariable.findAttribute("scale_factor");
    if (massScaleFacAttr != null) {
      massValueScaleFactor = massScaleFacAttr.getNumericValue().doubleValue();
    }

    intensityValueVariable = inputFile.findVariable("intensity_values");
    if (intensityValueVariable == null) {
      logger.severe("Could not find variable intensity_values");
      throw (new IOException("Could not find variable intensity_values"));
    }
    assert (intensityValueVariable.getRank() == 1);

    Attribute intScaleFacAttr = intensityValueVariable.findAttribute("scale_factor");
    if (intScaleFacAttr != null) {
      intensityValueScaleFactor = intScaleFacAttr.getNumericValue().doubleValue();
    }

    // Read number of scans
    Variable scanIndexVariable = inputFile.findVariable("scan_index");
    if (scanIndexVariable == null) {
      logger.severe("Could not find variable scan_index from file " + file);
      throw (new IOException("Could not find variable scan_index from file " + file));
    }
    totalScans = scanIndexVariable.getShape()[0];

    // Read scan start positions
    // Extra element is required, because element totalScans+1 is used to
    // find the stop position for last scan
    int[] scanStartPositions = new int[totalScans + 1];

    Array scanIndexArray = null;
    try {
      scanIndexArray = scanIndexVariable.read();
    } catch (Exception e) {
      logger.severe(e.toString());
      throw (new IOException("Could not read from variable scan_index from file " + file));
    }

    IndexIterator scanIndexIterator = scanIndexArray.getIndexIterator();
    int ind = 0;
    while (scanIndexIterator.hasNext()) {
      scanStartPositions[ind] = ((Integer) scanIndexIterator.next()).intValue();
      ind++;
    }
    scanIndexIterator = null;
    scanIndexArray = null;
    scanIndexVariable = null;

    // Calc stop position for the last scan
    // This defines the end index of the last scan
    scanStartPositions[totalScans] = (int) massValueVariable.getSize();

    // Start scan RT
    double[] retentionTimes = new double[totalScans];
    Variable scanTimeVariable = inputFile.findVariable("scan_acquisition_time");
    if (scanTimeVariable == null) {
      logger.severe("Could not find variable scan_acquisition_time from file " + file);
      throw (new IOException("Could not find variable scan_acquisition_time from file " + file));
    }
    Array scanTimeArray = null;
    try {
      scanTimeArray = scanTimeVariable.read();
    } catch (Exception e) {
      logger.severe(e.toString());
      throw (new IOException(
          "Could not read from variable scan_acquisition_time from file " + file));
    }
    IndexIterator scanTimeIterator = scanTimeArray.getIndexIterator();
    ind = 0;
    while (scanTimeIterator.hasNext()) {
      if (scanTimeVariable.getDataType().getPrimitiveClassType() == float.class) {
        retentionTimes[ind] = ((Float) scanTimeIterator.next()) / 60d;
      }
      if (scanTimeVariable.getDataType().getPrimitiveClassType() == double.class) {
        retentionTimes[ind] = ((Double) scanTimeIterator.next()) / 60d;
      }
      ind++;
    }
    // End scan RT

    // Cleanup
    scanTimeIterator = null;
    scanTimeArray = null;
    scanTimeVariable = null;

    // Fix problems caused by new QStar data converter
    // assume scan is missing when scan_index[i]<0
    // for these scans, fix variables:
    // - scan_acquisition_time: interpolate/extrapolate using times of
    // present scans
    // - scan_index: fill with following good value

    // Calculate number of good scans
    numberOfGoodScans = 0;
    for (int i = 0; i < totalScans; i++) {
      if (scanStartPositions[i] >= 0) {
        numberOfGoodScans++;
      }
    }

    // Is there need to fix something?
    if (numberOfGoodScans < totalScans) {

      // Fix scan_acquisition_time
      // - calculate average delta time between present scans
      double sumDelta = 0;
      int n = 0;
      for (int i = 0; i < totalScans; i++) {
        // Is this a present scan?
        if (scanStartPositions[i] >= 0) {
          // Yes, find next present scan
          for (int j = i + 1; j < totalScans; j++) {
            if (scanStartPositions[j] >= 0) {
              sumDelta += (retentionTimes[j] - retentionTimes[i]) / ((double) (j - i));
              n++;
              break;
            }
          }
        }
      }
      double avgDelta = sumDelta / (double) n;
      // - fill missing scan times using nearest good scan and avgDelta
      for (int i = 0; i < totalScans; i++) {
        // Is this a missing scan?
        if (scanStartPositions[i] < 0) {
          // Yes, find nearest present scan
          int nearestI = Integer.MAX_VALUE;
          for (int j = 1; 1 < 2; j++) {
            if ((i + j) < totalScans) {
              if (scanStartPositions[i + j] >= 0) {
                nearestI = i + j;
                break;
              }
            }
            if ((i - j) >= 0) {
              if (scanStartPositions[i - j] >= 0) {
                nearestI = i + j;
                break;
              }
            }

            // Out of bounds?
            if (((i + j) >= totalScans) && ((i - j) < 0)) {
              break;
            }
          }

          if (nearestI != Integer.MAX_VALUE) {

            retentionTimes[i] = retentionTimes[nearestI] + (i - nearestI) * avgDelta;

          } else {
            if (i > 0) {
              retentionTimes[i] = retentionTimes[i - 1];
            } else {
              retentionTimes[i] = 0;
            }
            logger.severe("ERROR: Could not fix incorrect QStar scan times.");
          }
        }
      }

      // Fix scanStartPositions by filling gaps with next good value
      for (int i = 0; i < totalScans; i++) {
        if (scanStartPositions[i] < 0) {
          for (int j = i + 1; j < (totalScans + 1); j++) {
            if (scanStartPositions[j] >= 0) {
              scanStartPositions[i] = scanStartPositions[j];
              break;
            }
          }
        }
      }
    }

    // Collect information about retention times, start positions and
    // lengths for scans
    scansRetentionTimes = new Hashtable<Integer, Double>();
    scansIndex = new Hashtable<Integer, Integer[]>();
    for (int i = 0; i < totalScans; i++) {

      Integer scanNum = new Integer(i);

      Integer[] startAndLength = new Integer[2];
      startAndLength[0] = scanStartPositions[i];
      startAndLength[1] = scanStartPositions[i + 1] - scanStartPositions[i];

      scansRetentionTimes.put(scanNum, new Double(retentionTimes[i]));
      scansIndex.put(scanNum, startAndLength);

    }

    scanStartPositions = null;
    retentionTimes = null;

  }

  /**
   * @see io.github.mzmine.io.RawDataFileReader#finishReading()
   */
  public void finishReading() throws IOException {
    inputFile.close();
  }

  /**
   * Reads one scan from the file. Requires that general information has already been read.
   */
  private Scan readNextScan() throws IOException {

    // Get scan starting position and length
    int[] scanStartPosition = new int[1];
    int[] scanLength = new int[1];
    Integer[] startAndLength = scansIndex.get(scanNum);

    // End of file
    if (startAndLength == null) {
      return null;
    }
    scanStartPosition[0] = startAndLength[0];
    scanLength[0] = startAndLength[1];

    // Get retention time of the scan
    Float retentionTime = scansRetentionTimes.get(scanNum).floatValue();
    if (retentionTime == null) {
      logger.severe("Could not find retention time for scan " + scanNum);
      throw (new IOException("Could not find retention time for scan " + scanNum));
    }

    // An empty scan needs special attention..
    if (scanLength[0] == 0) {
      scanNum++;

<<<<<<< HEAD
      return new SimpleScan(null, scanNum, 1, retentionTime.doubleValue(),
          0, 0, null, new DataPoint[0], MassSpectrumType.CENTROIDED,
          PolarityType.UNKNOWN, "", null);
=======
      return new SimpleScan(null, scanNum, 1, retentionTime, 0.0,
              0, 0, null, new DataPoint[0], MassSpectrumType.CENTROIDED,
              PolarityType.UNKNOWN, "", null);
>>>>>>> 324704da
    }

    // Is there any way how to extract polarity from netcdf?
    PolarityType polarity = PolarityType.UNKNOWN;

    // Is there any way how to extract scan definition from netcdf?
    String scanDefinition = "";

    // Read mass and intensity values
    Array massValueArray;
    Array intensityValueArray;
    try {
      massValueArray = massValueVariable.read(scanStartPosition, scanLength);
      intensityValueArray = intensityValueVariable.read(scanStartPosition, scanLength);
    } catch (Exception e) {
      logger.log(Level.SEVERE, "Could not read from variables mass_values and/or intensity_values.",
          e);
      throw (new IOException("Could not read from variables mass_values and/or intensity_values."));
    }

    Index massValuesIndex = massValueArray.getIndex();
    Index intensityValuesIndex = intensityValueArray.getIndex();

    int arrayLength = massValueArray.getShape()[0];

    DataPoint dataPoints[] = new DataPoint[arrayLength];

    for (int j = 0; j < arrayLength; j++) {
      Index massIndex0 = massValuesIndex.set0(j);
      Index intensityIndex0 = intensityValuesIndex.set0(j);

      double mz = massValueArray.getDouble(massIndex0) * massValueScaleFactor;
      double intensity = intensityValueArray.getDouble(intensityIndex0) * intensityValueScaleFactor;
      dataPoints[j] = new SimpleDataPoint(mz, intensity);

    }

    scanNum++;

    // Auto-detect whether this scan is centroided
    MassSpectrumType spectrumType = ScanUtils.detectSpectrumType(dataPoints);

<<<<<<< HEAD
    SimpleScan buildingScan = new SimpleScan(null, scanNum, 1, retentionTime.doubleValue(),
        0, 0, null, dataPoints, spectrumType, polarity,
        scanDefinition, null);
=======
    SimpleScan buildingScan = new SimpleScan(null, scanNum, 1, retentionTime,
            0.0, 0,0,null,dataPoints, spectrumType, polarity,
            scanDefinition, null);
>>>>>>> 324704da

    return buildingScan;

  }

}<|MERGE_RESOLUTION|>--- conflicted
+++ resolved
@@ -1,16 +1,16 @@
 /*
  * Copyright 2006-2020 The MZmine Development Team
- *
+ * 
  * This file is part of MZmine.
- *
+ * 
  * MZmine is free software; you can redistribute it and/or modify it under the terms of the GNU
  * General Public License as published by the Free Software Foundation; either version 2 of the
  * License, or (at your option) any later version.
- *
+ * 
  * MZmine is distributed in the hope that it will be useful, but WITHOUT ANY WARRANTY; without even
  * the implied warranty of MERCHANTABILITY or FITNESS FOR A PARTICULAR PURPOSE. See the GNU General
  * Public License for more details.
- *
+ * 
  * You should have received a copy of the GNU General Public License along with MZmine; if not,
  * write to the Free Software Foundation, Inc., 51 Franklin St, Fifth Floor, Boston, MA 02110-1301
  * USA
@@ -45,7 +45,7 @@
 import ucar.nc2.Variable;
 
 /**
- *
+ * 
  */
 public class NetCDFReadTask extends AbstractTask {
 
@@ -389,15 +389,9 @@
     if (scanLength[0] == 0) {
       scanNum++;
 
-<<<<<<< HEAD
-      return new SimpleScan(null, scanNum, 1, retentionTime.doubleValue(),
+      return new SimpleScan(null, scanNum, 1, retentionTime,
           0, 0, null, new DataPoint[0], MassSpectrumType.CENTROIDED,
           PolarityType.UNKNOWN, "", null);
-=======
-      return new SimpleScan(null, scanNum, 1, retentionTime, 0.0,
-              0, 0, null, new DataPoint[0], MassSpectrumType.CENTROIDED,
-              PolarityType.UNKNOWN, "", null);
->>>>>>> 324704da
     }
 
     // Is there any way how to extract polarity from netcdf?
@@ -440,15 +434,9 @@
     // Auto-detect whether this scan is centroided
     MassSpectrumType spectrumType = ScanUtils.detectSpectrumType(dataPoints);
 
-<<<<<<< HEAD
-    SimpleScan buildingScan = new SimpleScan(null, scanNum, 1, retentionTime.doubleValue(),
+    SimpleScan buildingScan = new SimpleScan(null, scanNum, 1, retentionTime,
         0, 0, null, dataPoints, spectrumType, polarity,
         scanDefinition, null);
-=======
-    SimpleScan buildingScan = new SimpleScan(null, scanNum, 1, retentionTime,
-            0.0, 0,0,null,dataPoints, spectrumType, polarity,
-            scanDefinition, null);
->>>>>>> 324704da
 
     return buildingScan;
 
