/*
 * Copyright 2006-2020 The MZmine Development Team
 *
 * This file is part of MZmine.
 *
 * MZmine is free software; you can redistribute it and/or modify it under the terms of the GNU
 * General Public License as published by the Free Software Foundation; either version 2 of the
 * License, or (at your option) any later version.
 *
 * MZmine is distributed in the hope that it will be useful, but WITHOUT ANY WARRANTY; without even
 * the implied warranty of MERCHANTABILITY or FITNESS FOR A PARTICULAR PURPOSE. See the GNU General
 * Public License for more details.
 *
 * You should have received a copy of the GNU General Public License along with MZmine; if not,
 * write to the Free Software Foundation, Inc., 51 Franklin St, Fifth Floor, Boston, MA 02110-1301
 * USA
 */

package io.github.mzmine.modules.io.rawdataimport.fileformats;

import java.io.File;
import java.util.*;
import java.util.logging.Logger;
import java.util.regex.Matcher;
import java.util.regex.Pattern;

import io.github.mzmine.datamodel.DataPoint;
import io.github.mzmine.datamodel.MZmineProject;
import io.github.mzmine.datamodel.MassSpectrumType;
import io.github.mzmine.datamodel.PolarityType;
import io.github.mzmine.datamodel.RawDataFile;
import io.github.mzmine.datamodel.RawDataFileWriter;
import io.github.mzmine.datamodel.impl.SimpleDataPoint;
import io.github.mzmine.datamodel.impl.SimpleScan;
import io.github.mzmine.taskcontrol.AbstractTask;
import io.github.mzmine.taskcontrol.TaskStatus;
import io.github.mzmine.util.ExceptionUtils;
import io.github.mzmine.util.scans.ScanUtils;
import uk.ac.ebi.jmzml.model.mzml.BinaryDataArray;
import uk.ac.ebi.jmzml.model.mzml.BinaryDataArrayList;
import uk.ac.ebi.jmzml.model.mzml.CVParam;
import uk.ac.ebi.jmzml.model.mzml.ParamGroup;
import uk.ac.ebi.jmzml.model.mzml.Precursor;
import uk.ac.ebi.jmzml.model.mzml.PrecursorList;
import uk.ac.ebi.jmzml.model.mzml.Scan;
import uk.ac.ebi.jmzml.model.mzml.ScanList;
import uk.ac.ebi.jmzml.model.mzml.SelectedIonList;
import uk.ac.ebi.jmzml.model.mzml.Spectrum;
import uk.ac.ebi.jmzml.xml.io.MzMLObjectIterator;
import uk.ac.ebi.jmzml.xml.io.MzMLUnmarshaller;

/**
 * This class reads mzML 1.0 and 1.1.0 files (http://www.psidev.info/index.php?q=node/257) using the
 * jmzml library (http://code.google.com/p/jmzml/).
 */
public class MzMLReadTask extends AbstractTask {

  private Logger logger = Logger.getLogger(this.getClass().getName());

  private static final Pattern SCAN_PATTERN = Pattern.compile("scan=([0-9]+)");

  private File file;
  private MZmineProject project;
  private RawDataFileWriter newMZmineFile;
  private RawDataFile finalRawDataFile;
  private int totalScans = 0, parsedScans;

  private int lastScanNumber = 0;

  private Map<String, Integer> scanIdTable = new Hashtable<String, Integer>();

  /*
   * This stack stores at most 20 consecutive scans. This window serves to find possible fragments
   * (current scan) that belongs to any of the stored scans in the stack. The reason of the size
   * follows the concept of neighborhood of scans and all his fragments. These solution is
   * implemented because exists the possibility to find fragments of one scan after one or more full
   * scans.
   */
  private static final int PARENT_STACK_SIZE = 20;
  private LinkedList<SimpleScan> parentStack = new LinkedList<SimpleScan>();

  public MzMLReadTask(MZmineProject project, File fileToOpen, RawDataFileWriter newMZmineFile) {
    this.project = project;
    this.file = fileToOpen;
    this.newMZmineFile = newMZmineFile;
  }

  /**
   * @see io.github.mzmine.taskcontrol.Task#getFinishedPercentage()
   */
  public double getFinishedPercentage() {
    return totalScans == 0 ? 0 : (double) parsedScans / totalScans;
  }

  /**
   * @see java.lang.Runnable#run()
   */
  public void run() {

    setStatus(TaskStatus.PROCESSING);
    logger.info("Started parsing file " + file);

    MzMLUnmarshaller unmarshaller = new MzMLUnmarshaller(file);

    totalScans = unmarshaller.getObjectCountForXpath("/run/spectrumList/spectrum");

    fillScanIdTable(
            unmarshaller.unmarshalCollectionFromXpath("/run/spectrumList/spectrum", Spectrum.class),
            totalScans);

    MzMLObjectIterator<Spectrum> spectrumIterator =
            unmarshaller.unmarshalCollectionFromXpath("/run/spectrumList/spectrum", Spectrum.class);
    try {

      while (spectrumIterator.hasNext()) {

        if (isCanceled())
          return;

        Spectrum spectrum = spectrumIterator.next();

        // Ignore scans that are not MS, e.g. UV
        if (!isMsSpectrum(spectrum)) {
          parsedScans++;
          continue;
        }

        String scanId = spectrum.getId();
        Integer scanNumber = scanIdTable.get(scanId);
        if (scanNumber == null)
          throw new IllegalStateException("Cannot determine scan number: " + scanId);

        // Extract scan data
        int msLevel = extractMSLevel(spectrum);
        double retentionTime = extractRetentionTime(spectrum);
        PolarityType polarity = extractPolarity(spectrum);
        int parentScan = extractParentScanNumber(spectrum);
        double precursorMz = extractPrecursorMz(spectrum);
        int precursorCharge = extractPrecursorCharge(spectrum);
        String scanDefinition = extractScanDefinition(spectrum);
        DataPoint dataPoints[] = extractDataPoints(spectrum);
        double mobility = extractMobility(spectrum);

        // Auto-detect whether this scan is centroided
        MassSpectrumType spectrumType = ScanUtils.detectSpectrumType(dataPoints);

        SimpleScan scan = new SimpleScan(null, scanNumber, msLevel, retentionTime, precursorMz,
<<<<<<< HEAD
                 precursorCharge, null, dataPoints, spectrumType, polarity, scanDefinition,
                null, mobility);
=======
                precursorCharge, null, dataPoints, spectrumType, polarity, scanDefinition, null);
>>>>>>> 2e75d4b4

        for (SimpleScan s : parentStack) {
          if (s.getScanNumber() == parentScan) {
            s.addFragmentScan(scanNumber);
          }
        }

        /*
         * Verify the size of parentStack. The actual size of the window to cover possible
         * candidates is defined by limitSize.
         */
        if (parentStack.size() > PARENT_STACK_SIZE) {
          SimpleScan firstScan = parentStack.removeLast();
          newMZmineFile.addScan(firstScan);
        }

        parentStack.addFirst(scan);

        parsedScans++;

      }

      while (!parentStack.isEmpty()) {
        SimpleScan scan = parentStack.removeLast();
        newMZmineFile.addScan(scan);

      }

      finalRawDataFile = newMZmineFile.finishWriting();
      project.addFile(finalRawDataFile);

    } catch (Throwable e) {
      e.printStackTrace();
      setStatus(TaskStatus.ERROR);
      setErrorMessage("Error parsing mzML: " + ExceptionUtils.exceptionToString(e));
      e.printStackTrace();
      return;
    }

    if (parsedScans == 0) {
      setStatus(TaskStatus.ERROR);
      setErrorMessage("No scans found");
      return;
    }

    logger.info("Finished parsing " + file + ", parsed " + parsedScans + " scans");
    setStatus(TaskStatus.FINISHED);

  }

  /**
   * Retrieves scan numbers from scan IDs and stores them in scanIdTable.
   *
   * If retrieved scan numbers are not unique, we replace them with new scan numbers.
   *
   * @param iterator iterator from MzMLUnmarshaller
   */
  private void fillScanIdTable(MzMLObjectIterator<Spectrum> iterator, int totalScans) {

    Map<String, Integer> alternativeScanIdTable = new HashMap<>();
    for (int i = 1; iterator.hasNext(); ++i) {
      String id = iterator.next().getId();
      saveScanNumberToTable(id);
      alternativeScanIdTable.put(id, i);
    }

    Set<Integer> scanNumberSet = new HashSet<>(scanIdTable.values());

    if (scanNumberSet.size() != totalScans)
      // Scan Numbers are not unique! We replace them with numbers 1, 2,
      // 3, ...
      scanIdTable = alternativeScanIdTable;
  }

  private void saveScanNumberToTable(String scanId) {

    if (scanIdTable.containsKey(scanId))
      return;

    final Matcher matcher = SCAN_PATTERN.matcher(scanId);
    boolean scanNumberFound = matcher.find();

    // Some vendors include scan=XX in the ID, some don't, such as
    // mzML converted from WIFF files. See the definition of nativeID in
    // http://psidev.cvs.sourceforge.net/viewvc/psidev/psi/psi-ms/mzML/controlledVocabulary/psi-ms.obo
    if (scanNumberFound) {
      int scanNumber = Integer.parseInt(matcher.group(1));
      scanIdTable.put(scanId, scanNumber);
      return;
    }

    int scanNumber = lastScanNumber + 1;
    lastScanNumber++;
    scanIdTable.put(scanId, scanNumber);
  }

  private int extractMSLevel(Spectrum spectrum) {
    // Browse the spectrum parameters
    List<CVParam> cvParams = spectrum.getCvParam();
    if (cvParams == null)
      return 1;
    for (CVParam param : cvParams) {
      String accession = param.getAccession();
      String value = param.getValue();
      if ((accession == null) || (value == null))
        continue;

      // MS level MS:1000511
      if (accession.equals("MS:1000511")) {
        int msLevel = Integer.parseInt(value);
        return msLevel;
      }
    }
    return 1;
  }

  private double extractRetentionTime(Spectrum spectrum) {

    ScanList scanListElement = spectrum.getScanList();
    if (scanListElement == null)
      return 0;
    List<Scan> scanElements = scanListElement.getScan();
    if (scanElements == null)
      return 0;

    for (Scan scan : scanElements) {
      List<CVParam> cvParams = scan.getCvParam();
      if (cvParams == null)
        continue;

      for (CVParam param : cvParams) {
        String accession = param.getAccession();
        String unitAccession = param.getUnitAccession();
        String value = param.getValue();
        if ((accession == null) || (value == null))
          continue;

        // Retention time (actually "Scan start time") MS:1000016
        if (accession.equals("MS:1000016")) {
          // MS:1000038 is used in mzML 1.0, while UO:0000031
          // is used in mzML 1.1.0 :-/
          double retentionTime;
          if ((unitAccession == null) || (unitAccession.equals("MS:1000038"))
                  || unitAccession.equals("UO:0000031")) {
            retentionTime = Double.parseDouble(value);
          } else {
            retentionTime = Double.parseDouble(value) / 60d;
          }
          return retentionTime;

        }
      }
    }

    return 0;
  }

  private DataPoint[] extractDataPoints(Spectrum spectrum) {
    BinaryDataArrayList dataList = spectrum.getBinaryDataArrayList();

    if ((dataList == null) || (dataList.getCount().equals(0)))
      return new DataPoint[0];

    BinaryDataArray mzArray = dataList.getBinaryDataArray().get(0);
    BinaryDataArray intensityArray = dataList.getBinaryDataArray().get(1);
    Number mzValues[] = mzArray.getBinaryDataAsNumberArray();
    Number intensityValues[] = intensityArray.getBinaryDataAsNumberArray();
    DataPoint dataPoints[] = new DataPoint[mzValues.length];
    for (int i = 0; i < dataPoints.length; i++) {
      double mz = mzValues[i].doubleValue();
      double intensity = intensityValues[i].doubleValue();
      dataPoints[i] = new SimpleDataPoint(mz, intensity);
    }
    return dataPoints;

  }

  private int extractParentScanNumber(Spectrum spectrum) {
    PrecursorList precursorListElement = spectrum.getPrecursorList();
    if ((precursorListElement == null) || (precursorListElement.getCount().equals(0)))
      return -1;

    List<Precursor> precursorList = precursorListElement.getPrecursor();
    for (Precursor parent : precursorList) {
      // Get the precursor scan number
      String precursorScanId = parent.getSpectrumRef();
      if (precursorScanId == null) {
        return -1;
      }
      Integer parentScan = scanIdTable.get(precursorScanId);
      if (parentScan == null)
        return -1;

      return parentScan;
    }
    return -1;
  }

  private double extractPrecursorMz(Spectrum spectrum) {

    PrecursorList precursorListElement = spectrum.getPrecursorList();
    if ((precursorListElement == null) || (precursorListElement.getCount().equals(0)))
      return 0;

    List<Precursor> precursorList = precursorListElement.getPrecursor();
    for (Precursor parent : precursorList) {

      SelectedIonList selectedIonListElement = parent.getSelectedIonList();
      if ((selectedIonListElement == null) || (selectedIonListElement.getCount().equals(0)))
        return 0;
      List<ParamGroup> selectedIonParams = selectedIonListElement.getSelectedIon();
      if (selectedIonParams == null)
        continue;

      for (ParamGroup pg : selectedIonParams) {
        List<CVParam> pgCvParams = pg.getCvParam();
        for (CVParam param : pgCvParams) {
          String accession = param.getAccession();
          String value = param.getValue();
          if ((accession == null) || (value == null))
            continue;
          // MS:1000040 is used in mzML 1.0,
          // MS:1000744 is used in mzML 1.1.0
          if (accession.equals("MS:1000040") || accession.equals("MS:1000744")) {
            double precursorMz = Double.parseDouble(value);
            return precursorMz;
          }
        }

      }
    }
    return 0;
  }

  private int extractPrecursorCharge(Spectrum spectrum) {
    PrecursorList precursorListElement = spectrum.getPrecursorList();
    if ((precursorListElement == null) || (precursorListElement.getCount().equals(0)))
      return 0;

    List<Precursor> precursorList = precursorListElement.getPrecursor();
    for (Precursor parent : precursorList) {

      SelectedIonList selectedIonListElement = parent.getSelectedIonList();
      if ((selectedIonListElement == null) || (selectedIonListElement.getCount().equals(0)))
        return 0;
      List<ParamGroup> selectedIonParams = selectedIonListElement.getSelectedIon();
      if (selectedIonParams == null)
        continue;

      for (ParamGroup pg : selectedIonParams) {
        List<CVParam> pgCvParams = pg.getCvParam();
        for (CVParam param : pgCvParams) {
          String accession = param.getAccession();
          String value = param.getValue();
          if ((accession == null) || (value == null))
            continue;
          if (accession.equals("MS:1000041")) {
            int precursorCharge = Integer.parseInt(value);
            return precursorCharge;
          }

        }

      }
    }
    return 0;
  }

  private PolarityType extractPolarity(Spectrum spectrum) {
    List<CVParam> cvParams = spectrum.getCvParam();
    if (cvParams != null) {
      for (CVParam param : cvParams) {
        String accession = param.getAccession();

        if (accession == null)
          continue;
        if (accession.equals("MS:1000130"))
          return PolarityType.POSITIVE;
        if (accession.equals("MS:1000129"))
          return PolarityType.NEGATIVE;
      }
    }
    ScanList scanListElement = spectrum.getScanList();
    if (scanListElement != null) {
      List<Scan> scanElements = scanListElement.getScan();
      if (scanElements != null) {
        for (Scan scan : scanElements) {
          cvParams = scan.getCvParam();
          if (cvParams == null)
            continue;
          for (CVParam param : cvParams) {
            String accession = param.getAccession();
            if (accession == null)
              continue;
            if (accession.equals("MS:1000130"))
              return PolarityType.POSITIVE;
            if (accession.equals("MS:1000129"))
              return PolarityType.NEGATIVE;
          }

        }
      }
    }
    return PolarityType.UNKNOWN;

  }

  private String extractScanDefinition(Spectrum spectrum) {
    List<CVParam> cvParams = spectrum.getCvParam();
    if (cvParams != null) {
      for (CVParam param : cvParams) {
        String accession = param.getAccession();

        if (accession == null)
          continue;
        if (accession.equals("MS:1000512"))
          return param.getValue();
      }
    }
    ScanList scanListElement = spectrum.getScanList();
    if (scanListElement != null) {
      List<Scan> scanElements = scanListElement.getScan();
      if (scanElements != null) {
        for (Scan scan : scanElements) {
          cvParams = scan.getCvParam();
          if (cvParams == null)
            continue;
          for (CVParam param : cvParams) {
            String accession = param.getAccession();
            if (accession == null)
              continue;
            if (accession.equals("MS:1000512"))
              return param.getValue();
          }

        }
      }
    }
    return spectrum.getId();
  }

  public String getTaskDescription() {
    return "Opening file " + file;
  }

  boolean isMsSpectrum(Spectrum spectrum) {

    List<CVParam> cvParams = spectrum.getCvParam();
    if (cvParams != null) {
      for (CVParam param : cvParams) {
        String accession = param.getAccession();
        if (accession == null)
          continue;

        if (accession.equals("MS:1000804"))
          return false;
      }
    }

    // By default, let's assume unidentified spectra are MS spectra
    return true;
  }

  /**
   * <cvParam cvRef="MS" accession="MS:1002476" name="ion mobility drift time" value=
   * "0.217002108693" unitCvRef="UO" unitAccession="UO:0000028" unitName="millisecond"/>
   *
   * @param spectrum
   * @return
   */
  private double extractMobility(Spectrum spectrum) {
    ScanList scanListElement = spectrum.getScanList();
    if (scanListElement == null)
      return 0;
    List<Scan> scanElements = scanListElement.getScan();
    if (scanElements == null)
      return 0;
    for (Scan scan : scanElements) {
      List<CVParam> cvParams = scan.getCvParam();
      if (cvParams == null)
        continue;
      for (CVParam param : cvParams) {
        String accession = param.getAccession();
        String unitAccession = param.getUnitAccession();
        String value = param.getValue();
        if ((accession == null) || (value == null))
          continue;
        // Retention time (actually "Scan start time") MS:1000016
        if (accession.equals("MS:1002476")) {
          // UO:0000028 unitAcession for mobility in Waters files converted to mzML
          double mobility;
          if ((unitAccession == null) || (unitAccession.equals("UO:0000028"))) {
            mobility = Double.parseDouble(value);
          } else {
            mobility = Double.parseDouble(value) / 60d;
          }
          return mobility;
        }
      }
    }
    return 0;
  }

}
<|MERGE_RESOLUTION|>--- conflicted
+++ resolved
@@ -145,12 +145,8 @@
         MassSpectrumType spectrumType = ScanUtils.detectSpectrumType(dataPoints);
 
         SimpleScan scan = new SimpleScan(null, scanNumber, msLevel, retentionTime, precursorMz,
-<<<<<<< HEAD
                  precursorCharge, null, dataPoints, spectrumType, polarity, scanDefinition,
                 null, mobility);
-=======
-                precursorCharge, null, dataPoints, spectrumType, polarity, scanDefinition, null);
->>>>>>> 2e75d4b4
 
         for (SimpleScan s : parentStack) {
           if (s.getScanNumber() == parentScan) {
@@ -554,4 +550,4 @@
     return 0;
   }
 
-}
+}