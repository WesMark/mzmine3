/*
 * Copyright 2006-2020 The MZmine Development Team
 *
 * This file is part of MZmine.
 *
 * MZmine is free software; you can redistribute it and/or modify it under the terms of the GNU
 * General Public License as published by the Free Software Foundation; either version 2 of the
 * License, or (at your option) any later version.
 *
 * MZmine is distributed in the hope that it will be useful, but WITHOUT ANY WARRANTY; without even
 * the implied warranty of MERCHANTABILITY or FITNESS FOR A PARTICULAR PURPOSE. See the GNU General
 * Public License for more details.
 *
 * You should have received a copy of the GNU General Public License along with MZmine; if not,
 * write to the Free Software Foundation, Inc., 51 Franklin St, Fifth Floor, Boston, MA 02110-1301
 * USA
 */
/*
 * This module was prepared by Abi Sarvepalli, Christopher Jensen, and Zheng Zhang at the Dorrestein
 * Lab (University of California, San Diego).
 *
 * It is freely available under the GNU GPL licence of MZmine2.
 *
 * For any questions or concerns, please refer to:
 * https://groups.google.com/forum/#!forum/molecular_networking_bug_reports
 *
 * Credit to the Du-Lab development team for the initial commitment to the MGF export module.
 */

package io.github.mzmine.modules.io.export_gnps.fbmn;

import io.github.mzmine.modules.tools.msmsspectramerge.MsMsSpectraMergeParameters;
import io.github.mzmine.parameters.Parameter;
import io.github.mzmine.parameters.dialogs.ParameterSetupDialog;
import io.github.mzmine.parameters.impl.SimpleParameterSet;
import io.github.mzmine.parameters.parametertypes.BooleanParameter;
import io.github.mzmine.parameters.parametertypes.ComboParameter;
import io.github.mzmine.parameters.parametertypes.filenames.FileNameParameter;
import io.github.mzmine.parameters.parametertypes.filenames.FileSelectionType;
import io.github.mzmine.parameters.parametertypes.selectors.FeatureListsParameter;
import io.github.mzmine.parameters.parametertypes.submodules.OptionalModuleParameter;
import io.github.mzmine.util.ExitCode;
import io.github.mzmine.util.FeatureMeasurementType;

public class GnpsFbmnExportAndSubmitParameters extends SimpleParameterSet {

  public static final FeatureListsParameter FEATURE_LISTS = new FeatureListsParameter();

  public static final FileNameParameter FILENAME = new FileNameParameter("Filename",
      "Base name of the output files (.MGF and .CSV). "
          + "Use pattern \"{}\" in the file name to substitute with feature list name. "
          + "(i.e. \"blah{}blah.mgf\" would become \"blahSourceFeatureListNameblah.mgf\"). "
          + "If the file already exists, it will be overwritten.",
      "mgf", FileSelectionType.SAVE);

  public static final OptionalModuleParameter<GnpsFbmnSubmitParameters> SUBMIT =
      new OptionalModuleParameter<>("Submit to GNPS",
          "Directly submits a GNPS job", new GnpsFbmnSubmitParameters());

  public static final ComboParameter<FeatureListRowsFilter> FILTER = new ComboParameter<>(
      "Filter rows", "Limit the exported rows to those with MS/MS data or annotated rows",
      FeatureListRowsFilter.values(), FeatureListRowsFilter.ONLY_WITH_MS2);

  // public static final BooleanParameter OPEN_GNPS = new
  // BooleanParameter("Open GNPS website",
  // "Opens the super quick start of GNPS feature based networking in the
  // standard browser.",
  // false);

  public static final BooleanParameter OPEN_FOLDER =
      new BooleanParameter("Open folder", "Opens the export folder", false);

  public static final OptionalModuleParameter<MsMsSpectraMergeParameters> MERGE_PARAMETER =
      new OptionalModuleParameter<>("Merge MS/MS (experimental)",
          "Merge high-quality MS/MS instead of exporting just the most intense one.",
          new MsMsSpectraMergeParameters(), true);

  public static final ComboParameter<FeatureMeasurementType> FEATURE_INTENSITY =
      new ComboParameter<>("Feature intensity", "Intensity in the quantification table (csv).",
          FeatureMeasurementType.values(), FeatureMeasurementType.AREA);


  public GnpsFbmnExportAndSubmitParameters() {
<<<<<<< HEAD
    super(new Parameter[] {FEATURE_LISTS, FILENAME, MERGE_PARAMETER, FILTER, SUBMIT,
=======
    super(new Parameter[]{FEATURE_LISTS, FILENAME, MERGE_PARAMETER, FILTER, FEATURE_INTENSITY, SUBMIT,
>>>>>>> b1ddf020
        OPEN_FOLDER});
  }

  @Override
  public ExitCode showSetupDialog(boolean valueCheckRequired) {
    String message = "<html><strong>About the GNPS Export/Submit Module:</strong>"
        + "<p>The GNPS Export module was designed for the <strong>Feature-Based Molecular Networking</strong> (FBMN) workflow on GNPS <a href=\"http://gnps.ucsd.edu\">http://gnps.ucsd.edu</a>.<br>"
        + "See the <a href=\"https://ccms-ucsd.github.io/GNPSDocumentation/featurebasedmolecularnetworking/\"><strong>FBMN documentation here</strong></a> (or a youtube <a href=\"https://www.youtube.com/watch?v=vFcGG7T_44E&list=PL4L2Xw5k8ITzd9hx5XIP94vFPxj1sSafB&index=4&t=146s\">playlist here</a>) and <strong>please cite</strong>:<br>"
        + "<ul>"
        + "<li>our preprint on <strong>FBMN</strong>: Nothias et al.: <a href=\"https://www.biorxiv.org/content/10.1101/812404v1\">bioRxiv 812404 (2019)</a>.</li>"
        + "<li>the <strong>GNPS</strong> paper: Wang et al.:<a href=\"https://www.nature.com/nbt/journal/v34/n8/full/nbt.3597.html\">Nature Biotechnology 34.8 (2016): 828-837</a></li>"
        + "<li>and the <strong>MZmine</strong> paper: Pluskal et al.: <a href=\"https://bmcbioinformatics.biomedcentral.com/articles/10.1186/1471-2105-11-395\">BMC Bioinformatics, 11, 395 (2010)</a></li>"
        + "</ul></p>";
    ParameterSetupDialog dialog = new ParameterSetupDialog(valueCheckRequired, this, message);
    dialog.showAndWait();
    return dialog.getExitCode();
  }
}<|MERGE_RESOLUTION|>--- conflicted
+++ resolved
@@ -81,11 +81,7 @@
 
 
   public GnpsFbmnExportAndSubmitParameters() {
-<<<<<<< HEAD
-    super(new Parameter[] {FEATURE_LISTS, FILENAME, MERGE_PARAMETER, FILTER, SUBMIT,
-=======
     super(new Parameter[]{FEATURE_LISTS, FILENAME, MERGE_PARAMETER, FILTER, FEATURE_INTENSITY, SUBMIT,
->>>>>>> b1ddf020
         OPEN_FOLDER});
   }
 
