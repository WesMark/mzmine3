--- conflicted
+++ resolved
@@ -355,22 +355,6 @@
           + projectVersionString + ") and it cannot be opened in MZmine " + mzmineVersionString);
     }
 
-<<<<<<< HEAD
-    // Check if the project version is 2.0 to 2.2
-    if ((projectMajorVersion == 2) && (projectMinorVersion <= 2)) {
-      rawDataFileOpenHandler = new RawDataFileOpenHandler_2_0();
-      peakListOpenHandler = new PeakListOpenHandler_2_0(dataFilesIDMap);
-      return;
-    }
-
-    // Check if the project version is 2.3 to 2.4
-    if ((projectMajorVersion == 2) && (projectMinorVersion <= 4)) {
-      rawDataFileOpenHandler = new RawDataFileOpenHandler_2_3();
-      peakListOpenHandler = new PeakListOpenHandler_2_3(dataFilesIDMap);
-      userParameterOpenHandler = new UserParameterOpenHandler_2_3(newProject, dataFilesIDMap);
-      return;
-    }
-
     // Check if the project version is > 2.5
     if ((projectMajorVersion == 2) && (projectMinorVersion > 4)) {
       // Default opening handler for MZmine.5 and higher
@@ -380,8 +364,6 @@
       return;
     }
 
-=======
->>>>>>> 6c4d261a
     // Check if project was saved with a newer version
     if (mzmineMajorVersion > 0) {
       if ((projectMajorVersion > mzmineMajorVersion) || ((projectMajorVersion == mzmineMajorVersion)
@@ -393,17 +375,11 @@
       }
     }
 
-<<<<<<< HEAD
+    // Default opening handler for MZmine 3 and higher
     rawDataFileOpenHandler = new RawDataFileOpenHandler_3_0();
     peakListOpenHandler = new PeakListOpenHandler_3_0(dataFilesIDMap);
     userParameterOpenHandler = new UserParameterOpenHandler_3_0(newProject, dataFilesIDMap);
-=======
-    // Default opening handler for MZmine 2.5 and higher
-    rawDataFileOpenHandler = new RawDataFileOpenHandler_2_5();
-    peakListOpenHandler = new PeakListOpenHandler_2_5(dataFilesIDMap);
-    userParameterOpenHandler = new UserParameterOpenHandler_2_5(newProject, dataFilesIDMap);
-
->>>>>>> 6c4d261a
+
   }
 
   /**
@@ -435,6 +411,8 @@
       boolean isIMSRawDataFile) throws IOException,
       ParserConfigurationException, SAXException, InstantiationException, IllegalAccessException {
 
+    logger.info("Loading raw data file #" + fileID + ": " + fileName);
+
     currentLoadedObjectName = fileName;
 
     File scansFile = scanFilesIDMap.get(fileID);
