/*
 * Copyright 2006-2022 The MZmine Development Team
 *
 * This file is part of MZmine.
 *
 * MZmine is free software; you can redistribute it and/or modify it under the terms of the GNU
 * General Public License as published by the Free Software Foundation; either version 2 of the
 * License, or (at your option) any later version.
 *
 * MZmine is distributed in the hope that it will be useful, but WITHOUT ANY WARRANTY; without even
 * the implied warranty of MERCHANTABILITY or FITNESS FOR A PARTICULAR PURPOSE. See the GNU
 * General Public License for more details.
 *
 * You should have received a copy of the GNU General Public License along with MZmine; if not,
 * write to the Free Software Foundation, Inc., 51 Franklin St, Fifth Floor, Boston, MA 02110-1301 USA.
 *
 */

package io.github.mzmine.modules.io.import_rawdata_mzml;

import io.github.msdk.datamodel.MsScan;
import io.github.msdk.datamodel.MsSpectrumType;
import io.github.mzmine.datamodel.MassSpectrumType;
import io.github.mzmine.datamodel.PolarityType;
import io.github.mzmine.datamodel.RawDataFile;
import io.github.mzmine.datamodel.Scan;
import io.github.mzmine.datamodel.impl.BuildingMobilityScan;
import io.github.mzmine.datamodel.impl.DDAMsMsInfoImpl;
import io.github.mzmine.datamodel.impl.MSnInfoImpl;
import io.github.mzmine.datamodel.impl.SimpleScan;
import io.github.mzmine.datamodel.msms.DDAMsMsInfo;
import io.github.mzmine.datamodel.msms.PasefMsMsInfo;
import io.github.mzmine.modules.io.import_rawdata_mzml.msdk.data.MzMLCV;
import io.github.mzmine.modules.io.import_rawdata_mzml.msdk.data.MzMLCVParam;
import io.github.mzmine.modules.io.import_rawdata_mzml.msdk.data.MzMLIsolationWindow;
import io.github.mzmine.modules.io.import_rawdata_mzml.msdk.data.MzMLMsScan;
import io.github.mzmine.modules.io.import_rawdata_mzml.msdk.data.MzMLPrecursorActivation;
import io.github.mzmine.modules.io.import_rawdata_mzml.msdk.data.MzMLPrecursorElement;
import io.github.mzmine.modules.io.import_rawdata_mzml.msdk.data.MzMLPrecursorSelectedIonList;
import io.github.mzmine.util.DataPointSorter;
import io.github.mzmine.util.DataPointUtils;
import java.util.List;
import java.util.Objects;
import java.util.Optional;
import java.util.logging.Logger;
import org.jetbrains.annotations.NotNull;

public class ConversionUtils {

  private static final Logger logger = Logger.getLogger(ConversionUtils.class.getName());

  public static double[] convertFloatsToDoubles(float[] input, int length) {
    if (input == null) {
      return null; // Or throw an exception - your choice
    }
    double[] output = new double[length];
    for (int i = 0; i < length; i++) {
      output[i] = input[i];
    }
    return output;
  }

  public static double[] convertFloatsToDoubles(float[] input) {
    return convertFloatsToDoubles(input, input.length);
  }

  public static double[] convertIntsToDoubles(int[] input) {
    return convertIntsToDoubles(input, input.length);
  }

  public static double[] convertIntsToDoubles(int[] input, int length) {
    if (input == null) {
      return null; // Or throw an exception - your choice
    }
    double[] output = new double[length];
    for (int i = 0; i < length; i++) {
      output[i] = input[i];
    }
    return output;
  }

  public static double[] convertLongsToDoubles(long[] input, int length) {
    if (input == null) {
      return null; // Or throw an exception - your choice
    }
    double[] output = new double[length];
    for (int i = 0; i < length; i++) {
      output[i] = (double) input[i];
    }
    return output;
  }

  public static MassSpectrumType msdkToMZmineSpectrumType(MsSpectrumType msdk) {
    return switch (msdk) {
      case PROFILE -> MassSpectrumType.PROFILE;
      case CENTROIDED -> MassSpectrumType.CENTROIDED;
      case THRESHOLDED -> MassSpectrumType.THRESHOLDED;
    };
  }

  public static PolarityType msdkToMZminePolarityType(io.github.msdk.datamodel.PolarityType msdk) {
    return switch (msdk) {
      case POSITIVE -> PolarityType.POSITIVE;
      case NEGATIVE -> PolarityType.NEGATIVE;
      default -> PolarityType.UNKNOWN;
    };
  }

  /**
   * Creates a {@link SimpleScan} from an MSDK scan from MzML import
   *
   * @param scan the scan
   * @return a {@link SimpleScan}
   */
  public static Scan msdkScanToSimpleScan(RawDataFile rawDataFile, MzMLMsScan scan) {
    double[] mzs = scan.getMzValues();
    double[] intensities = convertFloatsToDoubles(scan.getIntensityValues());
    // we are sorting at this point to make sure mz are sorted, as not all mzML files are sorted
    // latest converters should also ensure sorting of data points
    // the other method uses sorted arrays
    double[][] sorted = DataPointUtils.sort(mzs, intensities, DataPointSorter.DEFAULT_MZ_ASCENDING);
    return msdkScanToSimpleScan(rawDataFile, scan, sorted[0], sorted[1]);
  }

  /**
   * Creates a {@link SimpleScan} from an MSDK scan from MzML import
   *
   * @param scan              the scan
   * @param sortedMzs         use these mz values instead of the scan data
   * @param sortedIntensities use these intensity values instead of the scan data
   * @return a {@link SimpleScan}
   */
  public static Scan msdkScanToSimpleScan(RawDataFile rawDataFile, MzMLMsScan scan,
      double[] sortedMzs, double[] sortedIntensities) {
    return msdkScanToSimpleScan(rawDataFile, scan, sortedMzs, sortedIntensities,
        ConversionUtils.msdkToMZmineSpectrumType(scan.getSpectrumType()));
  }

  /**
   * Creates a {@link SimpleScan} from an MSDK scan from MzML import
   *
   * @param scan              the scan
   * @param sortedMzs         use these mz values instead of the scan data
   * @param sortedIntensities use these intensity values instead of the scan data
   * @param spectrumType      override spectrum type
   * @return a {@link SimpleScan}
   */
  public static Scan msdkScanToSimpleScan(RawDataFile rawDataFile, MzMLMsScan scan,
      double[] sortedMzs, double[] sortedIntensities, MassSpectrumType spectrumType) {
    DDAMsMsInfo info = null;
    if (scan.getPrecursorList() != null) {
      final var precursorElements = scan.getPrecursorList().getPrecursorElements();
      if (precursorElements.size() == 1) {
        info = DDAMsMsInfoImpl.fromMzML(precursorElements.get(0), scan.getMsLevel());
      } else if (precursorElements.size() > 1) {
        info = MSnInfoImpl.fromMzML(precursorElements, scan.getMsLevel());
      }
    }

<<<<<<< HEAD
    Float injTime;
    try {
      final Optional<String> value = scan.getScanList().getScans().get(0).getCVParamsList().get(2)
          .getValue();
      injTime = value.isPresent() ? Float.parseFloat(value.get()) : 0f;
    } catch (Exception e) {
      injTime = 0f;
    }

    final SimpleScan newScan = new SimpleScan(rawDataFile, scan.getScanNumber(), scan.getMsLevel(),
        scan.getRetentionTime() / 60, info, mzs, intensities, spectrumType,
        ConversionUtils.msdkToMZminePolarityType(scan.getPolarity()),
        String.format("%.1f", injTime) + " " + scan.getScanDefinition(), scan.getScanningRange());

    return newScan;
=======
    return new SimpleScan(rawDataFile, scan.getScanNumber(), scan.getMsLevel(),
        scan.getRetentionTime() / 60, info, sortedMzs, sortedIntensities, spectrumType,
        ConversionUtils.msdkToMZminePolarityType(scan.getPolarity()), scan.getScanDefinition(),
        scan.getScanningRange());
>>>>>>> 0319b24d
  }

  public static BuildingMobilityScan msdkScanToMobilityScan(int scannum, MsScan scan) {
    return new BuildingMobilityScan(scannum, scan.getMzValues(),
        convertFloatsToDoubles(scan.getIntensityValues()));
  }

  /**
   * Builds precursor info based on the current scan. If a new Precursors was detected, a new
   * element is added to the list parameter.
   *
   * @param buildingInfos      Altered during this method. New Infos are added if not part of this
   *                           list
   * @param currentFrameNumber the IMS frame
   * @param currentScanNumber  the IMS scan number
   */
  public static void extractImsMsMsInfo(final MzMLMsScan scan,
      @NotNull List<BuildingImsMsMsInfo> buildingInfos, final int currentFrameNumber,
      final int currentScanNumber) {
    Double lowerWindow = null;
    Double upperWindow = null;
    Double isolationMz = null;
    Integer charge = null;
    Float colissionEnergy = null;
    for (MzMLPrecursorElement precursorElement : scan.getPrecursorList().getPrecursorElements()) {
      Optional<MzMLPrecursorSelectedIonList> selectedIonList = precursorElement.getSelectedIonList();
      if (selectedIonList.isPresent()) {
        if (selectedIonList.get().getSelectedIonList().size() > 1) {
          logger.info("Selection of more than one ion in a single scan is not supported.");
        }
        for (MzMLCVParam param : selectedIonList.get().getSelectedIonList().get(0)
            .getCVParamsList()) {
          if (param.getAccession().equals(MzMLCV.cvPrecursorMz)) {
            isolationMz = Double.parseDouble(param.getValue().get());
          }
          if (param.getAccession().equals(MzMLCV.cvChargeState)) {
            charge = Integer.parseInt(param.getValue().orElse("0"));
          }
        }
      }
      Optional<MzMLIsolationWindow> iw = precursorElement.getIsolationWindow();
      if (iw.isPresent()) {
        for (MzMLCVParam param : iw.get().getCVParamsList()) {
          if (param.getAccession().equals(MzMLCV.cvIsolationWindowLowerOffset)) {
            lowerWindow = Double.parseDouble(param.getValue().get());
            continue;
          }
          if (param.getAccession().equals(MzMLCV.cvIsolationWindowUpperOffset)) {
            upperWindow = Double.parseDouble(param.getValue().get());
            continue;
          }
          if (isolationMz == null && param.getAccession().equals(MzMLCV.cvIsolationWindowTarget)) {
            isolationMz = Double.parseDouble(param.getValue().get());
          }
        }
      }
      MzMLPrecursorActivation activation = precursorElement.getActivation();
      if (activation != null) {
        for (MzMLCVParam param : activation.getCVParamsList()) {
          if (param.getAccession().equals(MzMLCV.cvActivationEnergy)) {
            colissionEnergy = Float.parseFloat(param.getValue().get());
          }
        }
      }
      if (lowerWindow != null && upperWindow != null && isolationMz != null
          && colissionEnergy != null) {
        boolean infoFound = false;
        for (BuildingImsMsMsInfo buildingInfo : buildingInfos) {
          if (Double.compare(isolationMz, buildingInfo.getLargestPeakMz()) == 0
              && Float.compare(colissionEnergy, buildingInfo.getCollisionEnergy()) == 0) {
            buildingInfo.setLastSpectrumNumber(currentScanNumber);
            infoFound = true;
          }
        }
        if (!infoFound) {
          BuildingImsMsMsInfo info = new BuildingImsMsMsInfo(isolationMz,
              Objects.requireNonNullElse(colissionEnergy, PasefMsMsInfo.UNKNOWN_COLISSIONENERGY)
                  .floatValue(), Objects.requireNonNullElse(charge, PasefMsMsInfo.UNKNOWN_CHARGE),
              currentFrameNumber, currentScanNumber);
          buildingInfos.add(info);
        }
      }
    }
  }

  /*
   * @Nullable public MzMLMobility getMobility(MsScan scan) { if
   * (!getScanList().getScans().isEmpty()) { for (MzMLCVParam param :
   * getScanList().getScans().get(0).getCVParamsList()) { String accession = param.getAccession();
   * if(param.getValue().isEmpty()) { continue; } switch (accession) { case
   * MzMLCV.cvMobilityDriftTime -> { if
   * (param.getUnitAccession().equals(MzMLCV.cvMobilityDriftTimeUnit)) { return new
   * MzMLMobility(Double.parseDouble(param.getValue().get()), MobilityType.DRIFT_TUBE); } } case
   * MzMLCV.cvMobilityInverseReduced -> { if
   * (param.getUnitAccession().equals(MzMLCV.cvMobilityInverseReducedUnit)) { return new
   * MzMLMobility(Double.parseDouble(param.getValue().get()), MobilityType.TIMS); } } } } } return
   * null; }
   */
}<|MERGE_RESOLUTION|>--- conflicted
+++ resolved
@@ -157,28 +157,21 @@
       }
     }
 
-<<<<<<< HEAD
     Float injTime;
     try {
       final Optional<String> value = scan.getScanList().getScans().get(0).getCVParamsList().get(2)
           .getValue();
       injTime = value.isPresent() ? Float.parseFloat(value.get()) : 0f;
     } catch (Exception e) {
-      injTime = 0f;
+      injTime = null;
     }
 
     final SimpleScan newScan = new SimpleScan(rawDataFile, scan.getScanNumber(), scan.getMsLevel(),
-        scan.getRetentionTime() / 60, info, mzs, intensities, spectrumType,
-        ConversionUtils.msdkToMZminePolarityType(scan.getPolarity()),
-        String.format("%.1f", injTime) + " " + scan.getScanDefinition(), scan.getScanningRange());
-
-    return newScan;
-=======
-    return new SimpleScan(rawDataFile, scan.getScanNumber(), scan.getMsLevel(),
         scan.getRetentionTime() / 60, info, sortedMzs, sortedIntensities, spectrumType,
         ConversionUtils.msdkToMZminePolarityType(scan.getPolarity()), scan.getScanDefinition(),
-        scan.getScanningRange());
->>>>>>> 0319b24d
+        scan.getScanningRange(), injTime);
+
+    return newScan;
   }
 
   public static BuildingMobilityScan msdkScanToMobilityScan(int scannum, MsScan scan) {
