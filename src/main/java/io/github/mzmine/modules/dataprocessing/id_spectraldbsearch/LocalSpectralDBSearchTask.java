--- conflicted
+++ resolved
@@ -23,16 +23,7 @@
 import io.github.mzmine.datamodel.features.types.annotations.SpectralLibraryMatchesType;
 import io.github.mzmine.parameters.ParameterSet;
 import io.github.mzmine.taskcontrol.TaskStatus;
-<<<<<<< HEAD
-=======
-import io.github.mzmine.util.spectraldb.entry.SpectralDBEntry;
-import io.github.mzmine.util.spectraldb.parser.AutoLibraryParser;
-import io.github.mzmine.util.spectraldb.parser.LibraryEntryProcessor;
-import io.github.mzmine.util.spectraldb.parser.UnsupportedFormatException;
-import java.io.File;
-import java.io.IOException;
 import java.time.Instant;
->>>>>>> 7f270dee
 import java.util.ArrayList;
 import java.util.Date;
 import java.util.List;
@@ -46,29 +37,10 @@
   private static final Logger logger = Logger.getLogger(LocalSpectralDBSearchTask.class.getName());
   private final FeatureList[] featureLists;
 
-<<<<<<< HEAD
   public LocalSpectralDBSearchTask(ParameterSet parameters, FeatureList[] featureLists,
-      @NotNull Date moduleCallDate) {
+      @NotNull Instant moduleCallDate) {
     super(parameters, combineRows(featureLists), moduleCallDate);
     this.featureLists = featureLists;
-=======
-  private final FeatureList featureList;
-  private final File dataBaseFile;
-
-  private ParameterSet parameters;
-
-  private List<RowsSpectralMatchTask> tasks;
-
-  private int totalTasks;
-  private FeatureListRow[] rows;
-
-  public LocalSpectralDBSearchTask(FeatureList featureList, ParameterSet parameters, @NotNull Instant moduleCallDate) {
-    super(null, moduleCallDate); // no new data stored -> null
-    this.featureList = featureList;
-    this.rows = featureList.getRows().toArray(FeatureListRow[]::new);
-    this.parameters = parameters;
-    dataBaseFile = parameters.getParameter(LocalSpectralDBSearchParameters.dataBaseFile).getValue();
->>>>>>> 7f270dee
   }
 
 
