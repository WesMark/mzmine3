/*
 * Copyright 2006-2020 The MZmine Development Team
 *
 * This file is part of MZmine.
 *
 * MZmine is free software; you can redistribute it and/or modify it under the terms of the GNU
 * General Public License as published by the Free Software Foundation; either version 2 of the
 * License, or (at your option) any later version.
 *
 * MZmine is distributed in the hope that it will be useful, but WITHOUT ANY WARRANTY; without even
 * the implied warranty of MERCHANTABILITY or FITNESS FOR A PARTICULAR PURPOSE. See the GNU General
 * Public License for more details.
 *
 * You should have received a copy of the GNU General Public License along with MZmine; if not,
 * write to the Free Software Foundation, Inc., 51 Franklin St, Fifth Floor, Boston, MA 02110-1301
 * USA
 */

package io.github.mzmine.modules.dataprocessing.featdet_chromatogramdeconvolution;

import io.github.mzmine.datamodel.MZmineProject;
import io.github.mzmine.datamodel.RawDataFile;
import io.github.mzmine.datamodel.Scan;
import io.github.mzmine.datamodel.featuredata.FeatureDataUtils;
import io.github.mzmine.datamodel.featuredata.IonMobilogramTimeSeries;
import io.github.mzmine.datamodel.featuredata.IonTimeSeries;
import io.github.mzmine.datamodel.features.FeatureList;
import io.github.mzmine.datamodel.features.FeatureListRow;
import io.github.mzmine.datamodel.features.ModularFeature;
import io.github.mzmine.datamodel.features.ModularFeatureList;
import io.github.mzmine.datamodel.features.ModularFeatureListRow;
import io.github.mzmine.datamodel.features.SimpleFeatureListAppliedMethod;
import io.github.mzmine.datamodel.features.types.DetectionType;
import io.github.mzmine.datamodel.features.types.FeatureDataType;
import io.github.mzmine.datamodel.features.types.RawFileType;
import io.github.mzmine.modules.dataprocessing.filter_groupms2.GroupMS2SubParameters;
import io.github.mzmine.modules.dataprocessing.filter_groupms2.GroupMS2Task;
import io.github.mzmine.modules.tools.qualityparameters.QualityParameters;
import io.github.mzmine.parameters.ParameterSet;
import io.github.mzmine.taskcontrol.AbstractTask;
import io.github.mzmine.taskcontrol.TaskStatus;
import io.github.mzmine.util.DataTypeUtils;
import io.github.mzmine.util.FeatureConvertors;
import io.github.mzmine.util.R.REngineType;
import io.github.mzmine.util.R.RSessionWrapper;
import io.github.mzmine.util.R.RSessionWrapperException;
import io.github.mzmine.util.maths.CenterFunction;
import io.github.mzmine.util.maths.CenterMeasure;
import java.util.List;
import java.util.logging.Level;
import java.util.logging.Logger;

public class FeatureResolverTask extends AbstractTask {

  // Logger.
  private static final Logger logger = Logger.getLogger(FeatureResolverTask.class.getName());

  // Feature lists.
  private final MZmineProject project;
  private final FeatureList originalPeakList;
  // User parameters
  private final ParameterSet parameters;
  // function to find center mz of all feature data points
  private final CenterFunction mzCenterFunction;
  private FeatureList newPeakList;
  // Counters.
  private int processedRows;
  private int totalRows;
  private RSessionWrapper rSession;
  private String errorMsg;
  private boolean setMSMSRange, setMSMSRT;
  private double msmsRange;
  private float RTRangeMSMS;

  /**
   * Create the task.
   *
   * @param list         feature list to operate on.
   * @param parameterSet task parameters.
   */
  public FeatureResolverTask(final MZmineProject project, final FeatureList list,
      final ParameterSet parameterSet, CenterFunction mzCenterFunction) {

    // Initialize.
    this.project = project;
    parameters = parameterSet;
    originalPeakList = list;
    newPeakList = null;
    processedRows = 0;
    totalRows = 0;
    this.mzCenterFunction = mzCenterFunction;
  }

  @Override
  public String getTaskDescription() {

    return "Feature recognition on " + originalPeakList;
  }

  @Override
  public double getFinishedPercentage() {

    return totalRows == 0 ? 0.0 : (double) processedRows / (double) totalRows;
  }

  @Override
  public void run() {

    errorMsg = null;

    if (!isCanceled()) {

      setStatus(TaskStatus.PROCESSING);
      logger.info("Started feature resolving on " + originalPeakList);

      // Check raw data files.
      if (originalPeakList.getNumberOfRawDataFiles() > 1) {

        setStatus(TaskStatus.ERROR);
        setErrorMessage(
            "Feature resolving can only be performed on feature lists with a single raw data file");

      } else {

        try {

          // Peak resolver.
          if (((GeneralResolverParameters) parameters).getXYResolver(parameters) != null) {
            dimensionIndependentResolve((ModularFeatureList) originalPeakList);
          } else {
            legacyResolve();
          }

          if (parameters.getParameter(GeneralResolverParameters.groupMS2Parameters).getValue()) {
            GroupMS2SubParameters ms2params = parameters
                .getParameter(GeneralResolverParameters.groupMS2Parameters).getEmbeddedParameters();
            GroupMS2Task task = new GroupMS2Task(project, newPeakList, ms2params);
            // restart progress
            processedRows = 0;
            totalRows = newPeakList.getNumberOfRows();
            // group all features with MS/MS
            for (FeatureListRow row : newPeakList.getRows()) {
              task.processRow(row);
              processedRows++;
            }
          }

          if (!isCanceled()) {

            // Add new featurelist to the project.
            project.addFeatureList(newPeakList);

            // Add quality parameters to features
            //QualityParameters.calculateQualityParameters(newPeakList);

            // Remove the original feature list if requested.
            if (parameters.getParameter(GeneralResolverParameters.AUTO_REMOVE).getValue()) {
              project.removeFeatureList(originalPeakList);
            }

            setStatus(TaskStatus.FINISHED);
            logger.info("Finished feature resolving on " + originalPeakList);
          }
          // Turn off R instance.
          if (this.rSession != null) {
            this.rSession.close(false);
          }

        } catch (RSessionWrapperException e) {
          errorMsg = "'R computing error' during CentWave detection. \n" + e.getMessage();
        } catch (Exception e) {
          e.printStackTrace();
          errorMsg = "'Unknown error' during CentWave detection. \n" + e.getMessage();
        } catch (Throwable t) {

          setStatus(TaskStatus.ERROR);
          setErrorMessage(t.getMessage());
          logger.log(Level.SEVERE, "Feature resolving error", t);
        }

        // Turn off R instance, once task ended UNgracefully.
        try {
          if (this.rSession != null && !isCanceled()) {
            rSession.close(isCanceled());
          }
        } catch (RSessionWrapperException e) {
          if (!isCanceled()) {
            // Do not override potential previous error message.
            if (errorMsg == null) {
              errorMsg = e.getMessage();
            }
          } else {
            // User canceled: Silent.
          }
        }

        // Report error.
        if (errorMsg != null) {
          setErrorMessage(errorMsg);
          setStatus(TaskStatus.ERROR);
        }
      }
    }
  }

  /*private FeatureList resolvePeaks(final FeatureList originalFeatureList, RSessionWrapper rSession)
      throws RSessionWrapperException {

    // Get data file information.
    final RawDataFile dataFile = originalFeatureList.getRawDataFile(0);

    // Feature resolver.
    final MZmineProcessingStep<PeakResolver> resolver =
        parameters.getParameter(PEAK_RESOLVER).getValue();
    // set msms pairing range
    this.setMSMSRange = parameters.getParameter(mzRangeMSMS).getValue();
    if (setMSMSRange) {
      this.msmsRange = parameters.getParameter(mzRangeMSMS).getEmbeddedParameter().getValue();
    } else {
      this.msmsRange = 0;
    }

    this.setMSMSRT = parameters.getParameter(RetentionTimeMSMS).getValue();
    if (setMSMSRT) {
      this.RTRangeMSMS =
          parameters.getParameter(RetentionTimeMSMS).getEmbeddedParameter().getValue().floatValue();
    } else {
      this.RTRangeMSMS = 0;
    }

    // Create new feature list.
    final ModularFeatureList resolvedFeatureList =
        new ModularFeatureList(
            originalFeatureList + " " + parameters.getParameter(SUFFIX).getValue(),
            dataFile);
    DataTypeUtils.addDefaultChromatographicTypeColumns(resolvedFeatureList);
    if (originalFeatureList.getRawDataFile(0) instanceof IMSRawDataFile) {
      DataTypeUtils.addDefaultIonMobilityTypeColumns(resolvedFeatureList);
    }

    // Load previous applied methods.
    for (final FeatureListAppliedMethod method : originalFeatureList.getAppliedMethods()) {
      resolvedFeatureList.addDescriptionOfAppliedTask(method);
    }

    // Add task description to feature list.
    resolvedFeatureList.addDescriptionOfAppliedTask(new SimpleFeatureListAppliedMethod(
        "Feature deconvolution by " + resolver, resolver.getParameterSet()));

    // Initialise counters.
    processedRows = 0;
    totalRows = originalFeatureList.getNumberOfRows();
    int peakId = 1;

    // Process each chromatogram.
    final FeatureListRow[] peakListRows = originalFeatureList.getRows()
        .toArray(FeatureListRow[]::new);
    final int chromatogramCount = peakListRows.length;
    for (int index = 0; !isCanceled() && index < chromatogramCount; index++) {

      final FeatureListRow currentRow = peakListRows[index];
      final Feature chromatogram =
          (dataFile instanceof IMSRawDataFile) ? FeatureConvertorIonMobility
              .collapseMobilityDimensionOfModularFeature(
                  (ModularFeature) currentRow.getFeature(dataFile))
              : currentRow.getFeature(dataFile);

      // Resolve peaks.
      final PeakResolver resolverModule = resolver.getModule();
      final ParameterSet resolverParams = resolver.getParameterSet();
      final ResolvedPeak[] peaks = resolverModule.resolvePeaks(chromatogram, resolverParams,
          rSession, mzCenterFunction, msmsRange, RTRangeMSMS);

      // Add peaks to the new feature list.
      for (final ResolvedPeak peak : peaks) {
        peak.setParentChromatogramRowID(currentRow.getID());
        final ModularFeatureListRow newRow = new ModularFeatureListRow(resolvedFeatureList,
            peakId++);
        final ModularFeature newFeature = FeatureConvertors
            .ResolvedPeakToMoularFeature(resolvedFeatureList, peak);
        if (newFeature.getRawDataFile() instanceof IMSRawDataFile) {
          newRow.addFeature(dataFile, FeatureConvertorIonMobility
              .mapResolvedCollapsedFeaturesToImsFeature(newFeature,
                  (ModularFeature) currentRow.getFeature(dataFile), mzCenterFunction, msmsRange,
                  RTRangeMSMS));
//          newRow.set(FeatureShapeIonMobilityRetentionTimeType.class, newRow.getFeaturesProperty());
//          newRow.set(FeatureShapeMobilogramType.class, true);
//          newFeature.set(FeatureShapeIonMobilityRetentionTimeHeatMapType.class,
//              true);
        } else {
          newRow.addFeature(dataFile, newFeature);
        }

        newRow.setFeatureInformation(peak.getPeakInformation());
        resolvedFeatureList.addRow(newRow);
      }

      processedRows++;
    }

    return resolvedFeatureList;
  }*/

  /**
   * Used for compatibility with old {@link FeatureResolver}s. New methods should implement {@link
   * XYResolver}. See {@link io.github.mzmine.modules.dataprocessing.featdet_chromatogramdeconvolution.minimumsearch.MinimumSearchFeatureResolver}
   * as an example implementation.
   *
   * @throws RSessionWrapperException
   */
  @Deprecated
  private void legacyResolve() throws RSessionWrapperException {
    final FeatureResolver resolver = ((GeneralResolverParameters) parameters).getResolver();

    if (resolver.getRequiresR()) {
      // Check R availability, by trying to open the
      // connection.
      String[] reqPackages = resolver.getRequiredRPackages();
      String[] reqPackagesVersions = resolver.getRequiredRPackagesVersions();
      String callerFeatureName = resolver.getName();

      REngineType rEngineType = resolver.getREngineType(parameters);
      this.rSession = new RSessionWrapper(rEngineType, callerFeatureName, reqPackages,
          reqPackagesVersions);
      this.rSession.open();
    } else {
      this.rSession = null;
    }

    // Resolve features.
    newPeakList = resolvePeaks((ModularFeatureList) originalPeakList, this.rSession);
  }

  private void dimensionIndependentResolve(ModularFeatureList originalFeatureList) {
    final XYResolver<Double, Double, double[], double[]> resolver = ((GeneralResolverParameters) parameters)
        .getXYResolver(parameters);
    final RawDataFile dataFile = originalFeatureList.getRawDataFile(0);
    final ModularFeatureList resolvedFeatureList = createNewFeatureList(originalFeatureList);

    processedRows = 0;
    totalRows = originalFeatureList.getNumberOfRows();
    int peakId = 1;

    ResolvingDimension dimension = parameters.getParameter(GeneralResolverParameters.dimension)
        .getValue();

    for (int i = 0; i < totalRows; i++) {
      final ModularFeatureListRow originalRow = (ModularFeatureListRow) originalFeatureList
          .getRow(i);
      final ModularFeature originalFeature = originalRow.getFeature(dataFile);
      final IonTimeSeries<? extends Scan> data = originalFeature.getFeatureData();

      final List<IonTimeSeries<? extends Scan>> resolvedSeries = ResolvingUtil
          .resolve(resolver, data, resolvedFeatureList.getMemoryMapStorage(), dimension);

      for (IonTimeSeries<? extends Scan> resolved : resolvedSeries) {
        final ModularFeatureListRow newRow = new ModularFeatureListRow(resolvedFeatureList,
            peakId++);
        final ModularFeature f = new ModularFeature(resolvedFeatureList);
        f.set(RawFileType.class, originalFeature.getRawDataFile());
        f.set(FeatureDataType.class, resolved);
        f.set(DetectionType.class, originalFeature.get(DetectionType.class));
        FeatureDataUtils.recalculateIonSeriesDependingTypes(f, CenterMeasure.AVG);
        newRow.addFeature(originalFeature.getRawDataFile(), f);
        resolvedFeatureList.addRow(newRow);
      }
      processedRows++;
    }
    QualityParameters.calculateAndSetModularQualityParameters(resolvedFeatureList);
    newPeakList = resolvedFeatureList;
  }

  @Override
  public void cancel() {

    super.cancel();
    // Turn off R instance, if already existing.
    try {
      if (this.rSession != null) {
        this.rSession.close(true);
      }
    } catch (RSessionWrapperException e) {
      // Silent, always...
    }
  }

  private FeatureList resolvePeaks(final ModularFeatureList originalFeatureList,
      RSessionWrapper rSession)
      throws RSessionWrapperException {

    final RawDataFile dataFile = originalFeatureList.getRawDataFile(0);
    final ModularFeatureList resolvedFeatureList = createNewFeatureList(originalFeatureList);
    final FeatureResolver resolver = ((GeneralResolverParameters) parameters).getResolver();

    processedRows = 0;
    totalRows = originalFeatureList.getNumberOfRows();
    int peakId = 1;

    for (int i = 0; i < totalRows; i++) {
      final ModularFeatureListRow originalRow = (ModularFeatureListRow) originalFeatureList
          .getRow(i);
      final ModularFeature originalFeature = originalRow.getFeature(dataFile);

      final FeatureResolver resolverModule = resolver;
      final ParameterSet resolverParams = parameters;
      final ResolvedPeak[] peaks = resolverModule.resolvePeaks(originalFeature, resolverParams,
          rSession, mzCenterFunction, msmsRange, RTRangeMSMS);

      for (final ResolvedPeak peak : peaks) {
        peak.setParentChromatogramRowID(originalRow.getID());
        final ModularFeatureListRow newRow = new ModularFeatureListRow(resolvedFeatureList,
            peakId++);
        final ModularFeature newFeature = FeatureConvertors
            .ResolvedPeakToMoularFeature(resolvedFeatureList, peak,
                originalFeature.getFeatureData());

        newRow.addFeature(dataFile, newFeature);
        newRow.setFeatureInformation(peak.getPeakInformation());
        resolvedFeatureList.addRow(newRow);
      }
      processedRows++;
    }
    return resolvedFeatureList;
  }

  private ModularFeatureList createNewFeatureList(ModularFeatureList originalFeatureList) {
    if (originalFeatureList.getRawDataFiles().size() > 1) {
      throw new IllegalArgumentException(
          "Resolving cannot be applied to aligned feature lists.");
    }
    final RawDataFile dataFile = originalFeatureList.getRawDataFile(0);

    // create a new feature list and don't copy. Previous annotations of features are invalidated
    // during resolution
    final ModularFeatureList resolvedFeatureList = new ModularFeatureList(
        originalFeatureList.getName() + " " + parameters
            .getParameter(GeneralResolverParameters.SUFFIX).getValue(), dataFile);
<<<<<<< HEAD
    DataTypeUtils.addDefaultChromatographicTypeColumns(resolvedFeatureList);
    resolvedFeatureList.setSelectedScans(dataFile, originalFeatureList.getSeletedScans(dataFile));
=======
//    DataTypeUtils.addDefaultChromatographicTypeColumns(resolvedFeatureList);
>>>>>>> 48b57aa8

    resolvedFeatureList.addDescriptionOfAppliedTask(
        new SimpleFeatureListAppliedMethod("Feature resolving", parameters));

    // check the actual feature data. IMSRawDataFiles can also be built as classic lc-ms features
    if (originalFeatureList.getFeature(0, originalFeatureList.getRawDataFile(0))
        .getFeatureData() instanceof IonMobilogramTimeSeries) {
      DataTypeUtils.addDefaultIonMobilityTypeColumns(resolvedFeatureList);
    }

    return resolvedFeatureList;
  }
}<|MERGE_RESOLUTION|>--- conflicted
+++ resolved
@@ -203,6 +203,14 @@
     }
   }
 
+  /**
+   * Deconvolve a chromatogram into separate peaks.
+   *
+   * @param originalFeatureList holds the chromatogram to deconvolve.
+   * @param rSession
+   * @return a new feature list holding the resolved peaks.
+   * @throws RSessionWrapperException
+   */
   /*private FeatureList resolvePeaks(final FeatureList originalFeatureList, RSessionWrapper rSession)
       throws RSessionWrapperException {
 
@@ -435,12 +443,8 @@
     final ModularFeatureList resolvedFeatureList = new ModularFeatureList(
         originalFeatureList.getName() + " " + parameters
             .getParameter(GeneralResolverParameters.SUFFIX).getValue(), dataFile);
-<<<<<<< HEAD
-    DataTypeUtils.addDefaultChromatographicTypeColumns(resolvedFeatureList);
+//    DataTypeUtils.addDefaultChromatographicTypeColumns(resolvedFeatureList);
     resolvedFeatureList.setSelectedScans(dataFile, originalFeatureList.getSeletedScans(dataFile));
-=======
-//    DataTypeUtils.addDefaultChromatographicTypeColumns(resolvedFeatureList);
->>>>>>> 48b57aa8
 
     resolvedFeatureList.addDescriptionOfAppliedTask(
         new SimpleFeatureListAppliedMethod("Feature resolving", parameters));
