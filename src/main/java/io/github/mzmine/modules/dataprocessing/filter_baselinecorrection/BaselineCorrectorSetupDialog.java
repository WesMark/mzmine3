--- conflicted
+++ resolved
@@ -51,8 +51,9 @@
 
 /**
  * @description This class extends ParameterSetupDialogWithChromatogramPreview class. This is used
- * to preview how the selected baseline correction method and its parameters works over the raw data
- * file.
+ *              to preview how the selected baseline correction method and its parameters works over
+ *              the raw data file.
+ *
  */
 public class BaselineCorrectorSetupDialog extends ParameterSetupDialogWithChromatogramPreview {
 
@@ -78,21 +79,15 @@
       if (keyCode == KeyEvent.VK_ESCAPE) {
         logger.info("<ESC> Presssed.");
         previewTask.kill();
-<<<<<<< HEAD
-        hidePreview();
-=======
         showPreview(false);
->>>>>>> a95969fb
-      }
-    }
-
-    @Override
-    public void keyReleased(KeyEvent ke) {
-    }
-
-    @Override
-    public void keyTyped(KeyEvent ke) {
-    }
+      }
+    }
+
+    @Override
+    public void keyReleased(KeyEvent ke) {}
+
+    @Override
+    public void keyTyped(KeyEvent ke) {}
   };
 
   public static List<Component> getAllComponents(final Container c) {
@@ -119,8 +114,9 @@
    */
 
   /**
+   *
    * @param correctorParameters Method specific parameters
-   * @param correctorClass      Chosen corrector to be instantiated
+   * @param correctorClass Chosen corrector to be instantiated
    */
   public BaselineCorrectorSetupDialog(boolean valueCheckRequired, ParameterSet correctorParameters,
       Class<? extends BaselineCorrector> correctorClass) {
@@ -254,14 +250,12 @@
 
         // Turn off R instance.
         try {
-          if (!this.userCanceled) {
+          if (!this.userCanceled)
             this.rSession.close(false);
-          }
         } catch (RSessionWrapperException e) {
           if (!this.userCanceled) {
-            if (errorMsg == null) {
+            if (errorMsg == null)
               errorMsg = e.getMessage();
-            }
           } else {
             // User canceled: Silent.
           }
@@ -291,9 +285,8 @@
 
         // Turn off R instance.
         try {
-          if (this.rSession != null) {
+          if (this.rSession != null)
             this.rSession.close(true);
-          }
         } catch (RSessionWrapperException e) {
           // User canceled: Silent.
         }
@@ -337,11 +330,7 @@
         setErrorMessage(errorMsg);
         logger.log(Level.SEVERE, "Baseline correction error", this.getErrorMessage());
         MZmineCore.getDesktop().displayErrorMessage(this.getErrorMessage());
-<<<<<<< HEAD
-        Platform.runLater(() -> hidePreview());
-=======
         Platform.runLater(() -> showPreview(false));
->>>>>>> a95969fb
       }
     }
   }
@@ -437,9 +426,9 @@
    * Quick way to recover the baseline plot (by subtracting the corrected file from the original
    * one).
    *
-   * @param dataFile    original datafile
+   * @param dataFile original datafile
    * @param newDataFile corrected datafile
-   * @param plotType    expected plot type
+   * @param plotType expected plot type
    * @return the baseline additional dataset
    */
   private XYDataset createBaselineDataset(RawDataFile dataFile, RawDataFile newDataFile,
