/*
 * Copyright (c) 2004-2022 The MZmine Development Team
 *
 * Permission is hereby granted, free of charge, to any person
 * obtaining a copy of this software and associated documentation
 * files (the "Software"), to deal in the Software without
 * restriction, including without limitation the rights to use,
 * copy, modify, merge, publish, distribute, sublicense, and/or sell
 * copies of the Software, and to permit persons to whom the
 * Software is furnished to do so, subject to the following
 * conditions:
 *
 * The above copyright notice and this permission notice shall be
 * included in all copies or substantial portions of the Software.
 *
 * THE SOFTWARE IS PROVIDED "AS IS", WITHOUT WARRANTY OF ANY KIND,
 * EXPRESS OR IMPLIED, INCLUDING BUT NOT LIMITED TO THE WARRANTIES
 * OF MERCHANTABILITY, FITNESS FOR A PARTICULAR PURPOSE AND
 * NONINFRINGEMENT. IN NO EVENT SHALL THE AUTHORS OR COPYRIGHT
 * HOLDERS BE LIABLE FOR ANY CLAIM, DAMAGES OR OTHER LIABILITY,
 * WHETHER IN AN ACTION OF CONTRACT, TORT OR OTHERWISE, ARISING
 * FROM, OUT OF OR IN CONNECTION WITH THE SOFTWARE OR THE USE OR
 * OTHER DEALINGS IN THE SOFTWARE.
 */
package io.github.mzmine.modules.dataprocessing.adap_mcr;

<<<<<<< HEAD
=======
import io.github.mzmine.parameters.parametertypes.OriginalFeatureListHandlingParameter;
import io.github.mzmine.parameters.parametertypes.selectors.FeatureListsParameter;
import io.github.mzmine.parameters.parametertypes.selectors.FeatureListsSelectionType;
import java.awt.Window;
import java.text.NumberFormat;

>>>>>>> dca749fd
import io.github.mzmine.parameters.Parameter;
import io.github.mzmine.parameters.impl.SimpleParameterSet;
import io.github.mzmine.parameters.parametertypes.BooleanParameter;
import io.github.mzmine.parameters.parametertypes.DoubleParameter;
import io.github.mzmine.parameters.parametertypes.IntegerParameter;
import io.github.mzmine.parameters.parametertypes.OptionalParameter;
import io.github.mzmine.parameters.parametertypes.StringParameter;
import io.github.mzmine.parameters.parametertypes.selectors.FeatureListsParameter;
import java.text.NumberFormat;

/**
 * @author aleksandrsmirnov
 */
public class ADAP3DecompositionV2Parameters extends SimpleParameterSet {

  public static final FeatureListsParameter PEAK_LISTS = new FeatureListsParameter("Peaks", 1,
      Integer.MAX_VALUE);

  public static final OptionalParameter<FeatureListsParameter> CHROMATOGRAM_LISTS = new OptionalParameter<>(
      new FeatureListsParameter("Chromatograms", 0, Integer.MAX_VALUE), false);

  // ------------------------------------------------------------------------
  // ----- First-phase parameters -------------------------------------------
  // ------------------------------------------------------------------------

  public static final DoubleParameter PREF_WINDOW_WIDTH = new DoubleParameter(
      "Deconvolution window width (min)", "Preferred width of deconvolution windows (in minutes).",
      NumberFormat.getNumberInstance(), 0.2);

  // ------------------------------------------------------------------------
  // ----- End of First-phase parameters ------------------------------------
  // ------------------------------------------------------------------------

  // ------------------------------------------------------------------------
  // ----- Second-phase parameters ------------------------------------------
  // ------------------------------------------------------------------------

  public static final DoubleParameter RET_TIME_TOLERANCE = new DoubleParameter(
      "Retention time tolerance (min)",
      "Retention time tolerance value (between 0 and 1) is used for determine the number of components"
          + " in a window. The larger tolerance, the smaller components are determined.",
      NumberFormat.getNumberInstance(), 0.05, 0.0, Double.MAX_VALUE);

  public static final IntegerParameter MIN_CLUSTER_SIZE = new IntegerParameter(
      "Minimum Number of Peaks", "Minimum number of peaks that can form a component", 1);

  public static final BooleanParameter ADJUST_APEX_RET_TIME = new BooleanParameter(
      "Adjust Apex Ret Times",
      "If this option is checked, the apex retention time is calculated by fitting a parabola into "
          + "the top half of an EIC peak", false);

  // ------------------------------------------------------------------------
  // ----- End of Second-phase parameters -----------------------------------
  // ------------------------------------------------------------------------

  public static final StringParameter SUFFIX = new StringParameter("Suffix",
      "This string is added to feature list name as suffix", "Spectral Deconvolution");

<<<<<<< HEAD
  public static final BooleanParameter AUTO_REMOVE = new BooleanParameter(
      "Remove original feature lists",
      "If checked, original chromomatogram and feature lists will be removed");

  public ADAP3DecompositionV2Parameters() {
    super(new Parameter[]{PEAK_LISTS, CHROMATOGRAM_LISTS, PREF_WINDOW_WIDTH, RET_TIME_TOLERANCE,
            MIN_CLUSTER_SIZE, ADJUST_APEX_RET_TIME, SUFFIX, AUTO_REMOVE},
=======
  public static final OriginalFeatureListHandlingParameter HANDLE_ORIGINAL =
      new OriginalFeatureListHandlingParameter(false);

  public ADAP3DecompositionV2Parameters() {
    super(new Parameter[] {CHROMATOGRAM_LISTS, PEAK_LISTS, PREF_WINDOW_WIDTH, RET_TIME_TOLERANCE,
        MIN_CLUSTER_SIZE, ADJUST_APEX_RET_TIME, SUFFIX, HANDLE_ORIGINAL},
>>>>>>> dca749fd
        "https://mzmine.github.io/mzmine_documentation/module_docs/featdet_multivariate_curve_res/featdet_multivar_curve_res.html");
  }

  @Override
<<<<<<< HEAD
  public int getVersion() {
    return 2;
=======
  public ExitCode showSetupDialog(boolean valueCheckRequired) {
    CHROMATOGRAM_LISTS.setValue(FeatureListsSelectionType.GUI_SELECTED_FEATURELISTS);
    PEAK_LISTS.setValue(FeatureListsSelectionType.GUI_SELECTED_FEATURELISTS);

    final ADAP3DecompositionV2SetupDialog dialog = new ADAP3DecompositionV2SetupDialog(
        valueCheckRequired, this);

    dialog.showAndWait();
    return dialog.getExitCode();
>>>>>>> dca749fd
  }

  @Override
  public int getVersion() {
    return 2;
  }
}<|MERGE_RESOLUTION|>--- conflicted
+++ resolved
@@ -24,21 +24,13 @@
  */
 package io.github.mzmine.modules.dataprocessing.adap_mcr;
 
-<<<<<<< HEAD
-=======
-import io.github.mzmine.parameters.parametertypes.OriginalFeatureListHandlingParameter;
-import io.github.mzmine.parameters.parametertypes.selectors.FeatureListsParameter;
-import io.github.mzmine.parameters.parametertypes.selectors.FeatureListsSelectionType;
-import java.awt.Window;
-import java.text.NumberFormat;
-
->>>>>>> dca749fd
 import io.github.mzmine.parameters.Parameter;
 import io.github.mzmine.parameters.impl.SimpleParameterSet;
 import io.github.mzmine.parameters.parametertypes.BooleanParameter;
 import io.github.mzmine.parameters.parametertypes.DoubleParameter;
 import io.github.mzmine.parameters.parametertypes.IntegerParameter;
 import io.github.mzmine.parameters.parametertypes.OptionalParameter;
+import io.github.mzmine.parameters.parametertypes.OriginalFeatureListHandlingParameter;
 import io.github.mzmine.parameters.parametertypes.StringParameter;
 import io.github.mzmine.parameters.parametertypes.selectors.FeatureListsParameter;
 import java.text.NumberFormat;
@@ -48,7 +40,7 @@
  */
 public class ADAP3DecompositionV2Parameters extends SimpleParameterSet {
 
-  public static final FeatureListsParameter PEAK_LISTS = new FeatureListsParameter("Peaks", 1,
+  public static final FeatureListsParameter PEAK_LISTS = new FeatureListsParameter("Features", 1,
       Integer.MAX_VALUE);
 
   public static final OptionalParameter<FeatureListsParameter> CHROMATOGRAM_LISTS = new OptionalParameter<>(
@@ -91,40 +83,13 @@
   public static final StringParameter SUFFIX = new StringParameter("Suffix",
       "This string is added to feature list name as suffix", "Spectral Deconvolution");
 
-<<<<<<< HEAD
-  public static final BooleanParameter AUTO_REMOVE = new BooleanParameter(
-      "Remove original feature lists",
-      "If checked, original chromomatogram and feature lists will be removed");
+  public static final OriginalFeatureListHandlingParameter HANDLE_ORIGINAL = new OriginalFeatureListHandlingParameter(
+      false);
 
   public ADAP3DecompositionV2Parameters() {
     super(new Parameter[]{PEAK_LISTS, CHROMATOGRAM_LISTS, PREF_WINDOW_WIDTH, RET_TIME_TOLERANCE,
-            MIN_CLUSTER_SIZE, ADJUST_APEX_RET_TIME, SUFFIX, AUTO_REMOVE},
-=======
-  public static final OriginalFeatureListHandlingParameter HANDLE_ORIGINAL =
-      new OriginalFeatureListHandlingParameter(false);
-
-  public ADAP3DecompositionV2Parameters() {
-    super(new Parameter[] {CHROMATOGRAM_LISTS, PEAK_LISTS, PREF_WINDOW_WIDTH, RET_TIME_TOLERANCE,
-        MIN_CLUSTER_SIZE, ADJUST_APEX_RET_TIME, SUFFIX, HANDLE_ORIGINAL},
->>>>>>> dca749fd
+            MIN_CLUSTER_SIZE, ADJUST_APEX_RET_TIME, SUFFIX, HANDLE_ORIGINAL},
         "https://mzmine.github.io/mzmine_documentation/module_docs/featdet_multivariate_curve_res/featdet_multivar_curve_res.html");
-  }
-
-  @Override
-<<<<<<< HEAD
-  public int getVersion() {
-    return 2;
-=======
-  public ExitCode showSetupDialog(boolean valueCheckRequired) {
-    CHROMATOGRAM_LISTS.setValue(FeatureListsSelectionType.GUI_SELECTED_FEATURELISTS);
-    PEAK_LISTS.setValue(FeatureListsSelectionType.GUI_SELECTED_FEATURELISTS);
-
-    final ADAP3DecompositionV2SetupDialog dialog = new ADAP3DecompositionV2SetupDialog(
-        valueCheckRequired, this);
-
-    dialog.showAndWait();
-    return dialog.getExitCode();
->>>>>>> dca749fd
   }
 
   @Override
