/*
 * Copyright 2006-2020 The MZmine Development Team
 *
 * This file is part of MZmine.
 *
 * MZmine is free software; you can redistribute it and/or modify it under the terms of the GNU
 * General Public License as published by the Free Software Foundation; either version 2 of the
 * License, or (at your option) any later version.
 *
 * MZmine is distributed in the hope that it will be useful, but WITHOUT ANY WARRANTY; without even
 * the implied warranty of MERCHANTABILITY or FITNESS FOR A PARTICULAR PURPOSE. See the GNU General
 * Public License for more details.
 *
 * You should have received a copy of the GNU General Public License along with MZmine; if not,
 * write to the Free Software Foundation, Inc., 51 Franklin St, Fifth Floor, Boston, MA 02110-1301
 * USA
 */

package io.github.mzmine.modules.dataprocessing.filter_alignscans;

import io.github.mzmine.datamodel.DataPoint;
import io.github.mzmine.datamodel.MZmineProject;
import io.github.mzmine.datamodel.RawDataFile;
import io.github.mzmine.datamodel.Scan;
import io.github.mzmine.datamodel.features.FeatureList.FeatureListAppliedMethod;
import io.github.mzmine.datamodel.features.SimpleFeatureListAppliedMethod;
import io.github.mzmine.datamodel.impl.SimpleDataPoint;
import io.github.mzmine.datamodel.impl.SimpleScan;
import io.github.mzmine.main.MZmineCore;
import io.github.mzmine.parameters.ParameterSet;
import io.github.mzmine.taskcontrol.AbstractTask;
import io.github.mzmine.taskcontrol.TaskStatus;
<<<<<<< HEAD
import io.github.mzmine.util.MemoryMapStorage;
=======
import io.github.mzmine.util.DataPointUtils;
>>>>>>> 94f34982
import io.github.mzmine.util.scans.ScanUtils;
import java.io.IOException;
import java.util.logging.Logger;

public class AlignScansTask extends AbstractTask {

  private Logger logger = Logger.getLogger(this.getClass().getName());

  private final MZmineProject project;
  private final RawDataFile dataFile;

  // scan counter
  private int processedScans = 0, totalScans;
  private Scan[] scanNumbers;

  // User parameters
  private String suffix;
  private double minimumHeight;
  private int scanSpan, mzSpan;
  private boolean logScale = false;
  private boolean removeOriginal;
  private ParameterSet parameters;
  private final MemoryMapStorage storage;

  /**
   * @param dataFile
   * @param parameters
   * @param storage
   */
  public AlignScansTask(MZmineProject project, RawDataFile dataFile, ParameterSet parameters,
      MemoryMapStorage storage) {

    this.project = project;
    this.dataFile = dataFile;

    this.scanSpan = parameters.getParameter(AlignScansParameters.scanSpan).getValue();
    this.mzSpan = parameters.getParameter(AlignScansParameters.mzSpan).getValue();
    this.minimumHeight = parameters.getParameter(AlignScansParameters.minimumHeight).getValue();
    this.suffix = parameters.getParameter(AlignScansParameters.suffix).getValue();
    this.removeOriginal = parameters.getParameter(AlignScansParameters.removeOld).getValue();
    this.logScale = parameters.getParameter(AlignScansParameters.logTransform).getValue();
    this.parameters = parameters;
    this.storage = storage;
  }

  /**
   * @see io.github.mzmine.taskcontrol.Task#getTaskDescription()
   */
  @Override
  public String getTaskDescription() {
    return "Aligning scans in " + dataFile;
  }

  /**
   * @see io.github.mzmine.taskcontrol.Task#getFinishedPercentage()
   */
  @Override
  public double getFinishedPercentage() {
    if (totalScans == 0)
      return 0;
    else
      return (double) processedScans / totalScans;
  }

  public RawDataFile getDataFile() {
    return dataFile;
  }

  /**
   * @see Runnable#run()
   */
  @Override
  public void run() {

    setStatus(TaskStatus.PROCESSING);

    logger.info("Started Scan Alignment on " + dataFile);

    scanNumbers = dataFile.getScanNumbers(1).toArray(Scan[]::new);
    totalScans = scanNumbers.length;

    RawDataFile newRDFW = null;
    try {
      newRDFW = MZmineCore.createNewFile(dataFile.getName() + ' ' + suffix, storage);

      DataPoint mzValues[][] = null; // [relative scan][j value]
      int i, j, si, sj, ii, k, shift, ks;
      int shiftedScans[] = new int[mzSpan * 2 + 1];
      for (i = 0; i < totalScans; i++) {

        if (isCanceled())
          return;

        Scan scan = scanNumbers[i];
        si = Math.max(0, i - scanSpan);
        sj = si + 2 * scanSpan;
        if (sj >= totalScans) {
          si = Math.max(0, si - (sj - totalScans + 1));
          sj = si + 2 * scanSpan;
        }
        if (scan != null) {
          // Allocate
          if (mzValues == null || mzValues.length < sj - si + 1)
            mzValues = new DataPoint[sj - si + 1][];
          // Load Data Points
          for (j = si; j <= sj; j++) {
            Scan xscan = scanNumbers[j];
            mzValues[j - si] = ScanUtils.extractDataPoints(xscan);
          }
          // Estimate Correlations
          ii = i - si;
          DataPoint[] newDP = new DataPoint[mzValues[ii].length];
          int maxShift = 0;
          double maxCorrelation = 0;
          int ndp = mzValues[ii].length;
          // System.out.print("Scan="+i);
          for (shift = -mzSpan; shift <= mzSpan; shift++) {
            PearsonCorrelation thisShift = new PearsonCorrelation();
            for (k = 0; k < ndp; k++) {
              ks = k + shift;
              if (ks >= 0 && ks < ndp && mzValues[ii][ks].getIntensity() >= minimumHeight) {
                DataPoint dp = mzValues[ii][k];
                double mz = dp.getMZ();
                int f = 0;
                for (j = 0; j < mzValues.length; j++) {
                  // System.out.println(j);
                  if (j != ii) {
                    if (mzValues[j].length > k && Math.abs(mzValues[j][k].getMZ() - mz) < 1e-10) {
                      f = k;
                    } else {
                      f = findFirstMass(mz, mzValues[j]);
                      if (Math.abs(mzValues[j][f].getMZ() - mz) > 1e-10) {
                        f = -f;
                      }
                    }
                    if (f >= 0) {
                      if (logScale) {
                        thisShift.enter(Math.log(mzValues[j][f].getIntensity()),
                            Math.log(mzValues[ii][ks].getIntensity()));
                      } else {
                        thisShift.enter(mzValues[j][f].getIntensity(),
                            mzValues[ii][ks].getIntensity());
                      }
                    }
                  }
                }
              }
            }
            // System.out.print(", shift="+shift+",
            // correlation="+Math.round(thisShift.correlation()*1000)/1000.0);
            if (thisShift.correlation() > maxCorrelation) {
              maxShift = shift;
              maxCorrelation = thisShift.correlation();
            }
            // newDP[k] = new SimpleDataPoint(mz, c > 0 ? a/c : 0);
          }
          // Copy DataPoints with maxShift as the shift
          shift = maxShift;
          // System.out.println("\nScan="+i+", Shift="+maxShift+",
          // Correlation="+maxCorrelation);
          shiftedScans[maxShift + mzSpan]++;
          for (k = 0; k < ndp; k++) {
            ks = k + shift;
            if (ks >= 0 && ks < ndp) {
              newDP[k] =
                  new SimpleDataPoint(mzValues[ii][k].getMZ(), mzValues[ii][ks].getIntensity());
            } else {
              newDP[k] = new SimpleDataPoint(mzValues[ii][k].getMZ(), 0);
            }
          }
          double[][] dp = DataPointUtils.getDataPointsAsDoubleArray(newDP);
          final SimpleScan newScan = new SimpleScan(newRDFW, scan, dp[0], dp[1]);
          newRDFW.addScan(newScan);
        }

        processedScans++;
      }

      if (!isCanceled()) {

        // Add the newly created file to the project
        for (FeatureListAppliedMethod appliedMethod : dataFile.getAppliedMethods()) {
          newRDFW.getAppliedMethods().add(appliedMethod);
        }

        newRDFW.getAppliedMethods()
            .add(new SimpleFeatureListAppliedMethod(AlignScansModule.class, parameters));
        project.addFile(newRDFW);

        // Remove the original data file if requested
        if (removeOriginal) {
          project.removeFile(dataFile);
        }

        setStatus(TaskStatus.FINISHED);

        String shifts = "";
        for (i = -mzSpan; i <= mzSpan; i++) {
          shifts = shifts + i + ":" + shiftedScans[i + mzSpan] + " | ";
        }
        logger.info("Finished scan alignment on " + dataFile + ". Scans per shift = " + shifts);

      }

    } catch (IOException e) {
      e.printStackTrace();
    }

  }

  int findFirstMass(double mass, DataPoint mzValues[]) {
    int l = 0;
    int r = mzValues.length - 1;
    int mid = 0;
    while (l < r) {
      mid = (r + l) / 2;
      if (mzValues[mid].getMZ() > mass) {
        r = mid - 1;
      } else if (mzValues[mid].getMZ() < mass) {
        l = mid + 1;
      } else {
        r = mid;
      }
    }
    return l;
  }

}


class PearsonCorrelation {

  private int count; // Number of numbers that have been entered.
  private double sumX = 0;
  private double sumY = 0;
  private double sumXX = 0;
  private double sumYY = 0;
  private double sumXY = 0;

  void enter(double x, double y) {
    count++;
    sumX += x;
    sumY += y;
    sumXX += x * x;
    sumYY += y * y;
    sumXY += x * y;
  }

  int getCount() {
    return count;
  }

  double meanX() {
    return sumX / count;
  }

  double meanY() {
    return sumY / count;
  }

  double correlation() {

    double numerator = count * sumXY - sumX * sumY;
    int n = count; // here always use the same ... (count > 50 ? count - 1 :
    // count);
    double denominator = Math.sqrt(n * sumXX - sumX * sumX) * Math.sqrt(n * sumYY - sumY * sumY);
    double c = (count < 3 ? 0 : numerator / denominator);
    return c;
  }
}<|MERGE_RESOLUTION|>--- conflicted
+++ resolved
@@ -30,11 +30,8 @@
 import io.github.mzmine.parameters.ParameterSet;
 import io.github.mzmine.taskcontrol.AbstractTask;
 import io.github.mzmine.taskcontrol.TaskStatus;
-<<<<<<< HEAD
+import io.github.mzmine.util.DataPointUtils;
 import io.github.mzmine.util.MemoryMapStorage;
-=======
-import io.github.mzmine.util.DataPointUtils;
->>>>>>> 94f34982
 import io.github.mzmine.util.scans.ScanUtils;
 import java.io.IOException;
 import java.util.logging.Logger;
@@ -120,7 +117,7 @@
     try {
       newRDFW = MZmineCore.createNewFile(dataFile.getName() + ' ' + suffix, storage);
 
-      DataPoint mzValues[][] = null; // [relative scan][j value]
+      DataPoint[][] mzValues = null; // [relative scan][j value]
       int i, j, si, sj, ii, k, shift, ks;
       int shiftedScans[] = new int[mzSpan * 2 + 1];
       for (i = 0; i < totalScans; i++) {
