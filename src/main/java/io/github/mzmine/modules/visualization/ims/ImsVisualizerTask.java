/*
 * Copyright 2006-2020 The MZmine Development Team
 *
 * This file is part of MZmine.
 *
 * MZmine is free software; you can redistribute it and/or modify it under the terms of the GNU
 * General Public License as published by the Free Software Foundation; either version 2 of the
 * License, or (at your option) any later version.
 *
 * MZmine is distributed in the hope that it will be useful, but WITHOUT ANY WARRANTY; without even
 * the implied warranty of MERCHANTABILITY or FITNESS FOR A PARTICULAR PURPOSE. See the GNU General
 * Public License for more details.
 *
 * You should have received a copy of the GNU General Public License along with MZmine; if not,
 * write to the Free Software Foundation, Inc., 51 Franklin St, Fifth Floor, Boston, MA 02110-1301
 * USA
 */
/*
package io.github.mzmine.modules.visualization.ims;

import java.io.IOException;
import java.util.Arrays;
import java.util.List;
import java.util.logging.Logger;
import org.jfree.data.xy.XYDataset;
import org.jfree.data.xy.XYZDataset;
import com.google.common.collect.Range;
import io.github.mzmine.datamodel.RawDataFile;
import io.github.mzmine.datamodel.Scan;
import io.github.mzmine.gui.chartbasics.chartgroups.ChartGroup;
import io.github.mzmine.gui.chartbasics.chartutils.paintscales.PaintScale;
import io.github.mzmine.gui.chartbasics.gui.wrapper.ChartViewWrapper;
import io.github.mzmine.gui.preferences.MZminePreferences;
import io.github.mzmine.main.MZmineCore;
import io.github.mzmine.modules.visualization.ims.imsvisualizer.DataFactory;
import io.github.mzmine.modules.visualization.ims.imsvisualizer.IntensityMobilityPlot;
import io.github.mzmine.modules.visualization.ims.imsvisualizer.IntensityMobilityXYDataset;
import io.github.mzmine.modules.visualization.ims.imsvisualizer.MzMobilityHeatMapPlot;
import io.github.mzmine.modules.visualization.ims.imsvisualizer.MzMobilityXYZDataset;
import io.github.mzmine.modules.visualization.ims.imsvisualizer.RetentionTimeIntensityPlot;
import io.github.mzmine.modules.visualization.ims.imsvisualizer.RetentionTimeIntensityXYDataset;
import io.github.mzmine.modules.visualization.ims.imsvisualizer.RetentionTimeMobilityHeatMapPlot;
import io.github.mzmine.modules.visualization.ims.imsvisualizer.RetentionTimeMobilityXYZDataset;
import io.github.mzmine.parameters.ParameterSet;
import io.github.mzmine.taskcontrol.AbstractTask;
import io.github.mzmine.taskcontrol.TaskStatus;
import javafx.application.Platform;
import javafx.fxml.FXMLLoader;
import javafx.scene.Scene;
import javafx.scene.control.Label;
import javafx.scene.layout.BorderPane;
import javafx.scene.layout.VBox;
import javafx.stage.Stage;

public class ImsVisualizerTask extends AbstractTask {

  private final Logger logger = Logger.getLogger(this.getClass().getName());

  private XYDataset datasetIntensityMobility;
  private XYZDataset datasetMzMobility;
  private final RawDataFile[] dataFiles;
  private final Range<Double> mzRange;
  private final ParameterSet parameterSet;
  private int appliedSteps = 0;
  private double selectedRetentionTime = 0.0;
  private ImsVisualizerWindowController controller;
  private DataFactory dataFactory;
  private MzMobilityHeatMapPlot mzMobilityHeatMapPlot;
  private IntensityMobilityPlot intensityMobilityPlot;
  private RetentionTimeMobilityHeatMapPlot retentionTimeMobilityHeatMapPlot;
  private RetentionTimeIntensityPlot retentionTimeIntensityPlot;
  private final PaintScale paintScaleParameter;
  private List<Scan> selectedScans;
  private BorderPane bottomRightpane;
  private BorderPane bottomLeftPane;
  private BorderPane topLeftPane;
  private BorderPane topRightPane;
  private static Label rtLabel;
  private static Label mzRangeLevel;
  private final Scan[] scans;
  private boolean containsMobility = true;


  public ImsVisualizerTask(ParameterSet parameters) {
    dataFiles = parameters.getParameter(ImsVisualizerParameters.dataFiles).getValue()
        .getMatchingRawDataFiles();

    mzRange = parameters.getParameter(ImsVisualizerParameters.mzRange).getValue();

    paintScaleParameter = parameters.getParameter(ImsVisualizerParameters.paintScale).getValue();

    parameterSet = parameters;
    scans = parameters.getParameter(ImsVisualizerParameters.scanSelection).getValue()
        .getMatchingScans(dataFiles[0]);
    for (int i = 0; i < scans.length; i++) {
      if (scans[i].getMobility() < 0) {
        containsMobility = false;
        break;
      }
    }
  }

  // Group the intensity-mobility and mz-mobility plots and place on the bottom
  private ChartGroup groupMobility = new ChartGroup(false, false, false, true);

  ChartGroup groupRetentionTime = new ChartGroup(false, false, true, false);

  @Override
  public String getTaskDescription() {
    return "Create IMS visualization of " + dataFiles[0];
  }

  @Override
  public double getFinishedPercentage() {
    int totalSteps = 3;
    return totalSteps == 0 ? 0 : (double) appliedSteps / totalSteps;
  }

  @Override
  public void run() {

    setStatus(TaskStatus.PROCESSING);
    logger.info("IMS visualization of " + dataFiles[0]);
    // Task canceled?
    if (isCanceled()) {
      return;
    }
    Platform.runLater(() -> {
      if (!containsMobility) {
        MZmineCore.getDesktop()
            .displayErrorMessage("The selected raw data does not have a mobility dimension.");
        return;
      }
      // Initialize dataFactories.
      initDataFactories();

      // Initialize Scene.
      initGui();

      setContainers();


      // Init all four plots
      initIntensityMobilityGui();
      initmzMobilityGui();
      initRetentionTimeMobilityGui();

      initRetentionTimeIntensityGui();
      initLabel();

      updateRTlabel();

    });

    setStatus(TaskStatus.FINISHED);
    logger.info("Finished IMS visualization of" + dataFiles[0]);
  }

  public void setGroupMobility() {
    groupMobility.add((new ChartViewWrapper(intensityMobilityPlot)));
    groupMobility.add(new ChartViewWrapper(mzMobilityHeatMapPlot));
  }

  public void setGroupRetentionTime() {
    // Group the rt-intensity-mobility and rt-mobility plots and place on the top
    groupRetentionTime.add(new ChartViewWrapper(retentionTimeIntensityPlot));
    groupRetentionTime.add(new ChartViewWrapper(retentionTimeMobilityHeatMapPlot));
  }

  public void initDataFactories() {
    appliedSteps++;
    // initialize data factory for the plots data.
    dataFactory = new DataFactory(parameterSet, 0f, this);
  }

  public void initmzMobilityGui() {
    appliedSteps++;
    datasetMzMobility = new MzMobilityXYZDataset(dataFactory);
    mzMobilityHeatMapPlot = new MzMobilityHeatMapPlot(datasetMzMobility,
        createPaintScale(dataFactory.getIntensityMzMobility()), this, intensityMobilityPlot);
    bottomRightpane.setCenter(mzMobilityHeatMapPlot);
  }

  public void initIntensityMobilityGui() {
    appliedSteps++;
    datasetIntensityMobility = new IntensityMobilityXYDataset(dataFactory);
    intensityMobilityPlot = new IntensityMobilityPlot(datasetIntensityMobility, this);
    bottomLeftPane.setCenter(intensityMobilityPlot);
  }


  public void setContainers() {
    appliedSteps++;
    bottomLeftPane = controller.getBottomLeftPane();
    bottomRightpane = controller.getBottomRightPane();
    topLeftPane = controller.getTopLeftPane();
    topRightPane = controller.getTopRightPane();
  }

  public void setTopLeftPane(BorderPane borderPane) {
    topLeftPane = borderPane;
  }

  public void setTopRightPane(BorderPane borderPane) {
    topRightPane = borderPane;
  }

  public void setBottomRightpane(BorderPane borderPane) {
    bottomRightpane = borderPane;
  }

  public void setBottomLeftPane(BorderPane borderPane) {
    bottomLeftPane = borderPane;
  }

  public void initRetentionTimeMobilityGui() {

    XYZDataset dataset3d = new RetentionTimeMobilityXYZDataset(dataFactory);
    retentionTimeMobilityHeatMapPlot = new RetentionTimeMobilityHeatMapPlot(dataset3d,
        createPaintScale(dataFactory.getIntensityretentionTimeMobility()));
    topRightPane.setCenter(retentionTimeMobilityHeatMapPlot);
  }

  public void initRetentionTimeIntensityGui() {
    appliedSteps++;
    XYDataset datasetRetentionTimeIntensity = new RetentionTimeIntensityXYDataset(dataFactory);
    retentionTimeIntensityPlot = new RetentionTimeIntensityPlot(datasetRetentionTimeIntensity, this,
        retentionTimeMobilityHeatMapPlot);
    topLeftPane.setCenter(retentionTimeIntensityPlot);
  }


  public void initGui() {
    appliedSteps++;
    FXMLLoader loader = new FXMLLoader((getClass().getResource("ImsVisualizerWindow.fxml")));
    Stage stage = new Stage();

    try {
      VBox root = (VBox) loader.load();
      Scene scene = new Scene(root);
      stage.setScene(scene);
      logger.finest("Stage has been successfully loaded from the FXML loader.");

      stage.setTitle("IMS of " + dataFiles[0] + "m/z Range " + mzRange);
      stage.show();
      stage.setMinWidth(stage.getWidth());
      stage.setMinHeight(stage.getHeight());
    } catch (IOException e) {
      e.printStackTrace();
      return;
    }
<<<<<<< HEAD
}
*/
=======
    // Get controller
    controller = loader.getController();
  }

  public void updateMobilityGroup() {
    dataFactory.updateFrameData(selectedRetentionTime);
    datasetMzMobility = new MzMobilityXYZDataset(dataFactory);

    mzMobilityHeatMapPlot = new MzMobilityHeatMapPlot(datasetMzMobility,
        createPaintScale(dataFactory.getIntensityMzMobility()), this, intensityMobilityPlot);
    bottomRightpane.setCenter(mzMobilityHeatMapPlot);

    datasetIntensityMobility = new IntensityMobilityXYDataset(dataFactory);
    intensityMobilityPlot = new IntensityMobilityPlot(datasetIntensityMobility, this);
    bottomLeftPane.setCenter(intensityMobilityPlot);

    groupMobility.add(new ChartViewWrapper(intensityMobilityPlot));
    groupMobility.add(new ChartViewWrapper(mzMobilityHeatMapPlot));
    initLabel();
    updateRTlabel();
  }

  public void initLabel() {
    rtLabel = controller.getRtLabel();
    mzRangeLevel = controller.getMobilityRTLabel();
  }

  public void setMzRangeLevel(Label level) {
    mzRangeLevel = level;
  }

  public void setRtLabel(Label label) {
    rtLabel = label;
  }

  public void updateRTlabel() {
    rtLabel.setText(
        "RT: " + MZminePreferences.rtFormat.getValue().format(selectedRetentionTime) + " min");

    // set the label for retentiontime-mobility plot.
    mzRangeLevel.setText("m/z: " + mzRange.lowerEndpoint() + " - " + mzRange.upperEndpoint());
  }

  private PaintScale createPaintScale(Double[] zValues) {
    Double[] zValuesCopy = Arrays.copyOf(zValues, zValues.length);
    Arrays.sort(zValuesCopy);
    Range<Double> zValueRange = Range.closed(zValuesCopy[0], zValuesCopy[zValues.length - 1]);
    return new PaintScale(paintScaleParameter.getPaintScaleColorStyle(),
        paintScaleParameter.getPaintScaleBoundStyle(), zValueRange);
  }

  public void setSelectedRetentionTime(double retentionTime) {
    this.selectedRetentionTime = retentionTime;
  }

  public double getSelectedRetentionTime() {
    return this.selectedRetentionTime;
  }

  public void setSelectedScans(List<Scan> selectedScans) {
    this.selectedScans = selectedScans;
  }

  public List<Scan> getSelectedScans() {
    return selectedScans;
  }

  public Scan[] getScans() {
    return scans;
  }

  public RawDataFile[] getDataFiles() {
    return dataFiles;
  }
}
>>>>>>> a95969fb
<|MERGE_RESOLUTION|>--- conflicted
+++ resolved
@@ -249,10 +249,6 @@
       e.printStackTrace();
       return;
     }
-<<<<<<< HEAD
-}
-*/
-=======
     // Get controller
     controller = loader.getController();
   }
@@ -328,4 +324,4 @@
     return dataFiles;
   }
 }
->>>>>>> a95969fb
+*/