<<<<<<< HEAD
/*
 * Copyright 2006-2020 The MZmine Development Team
 * 
 * This file is part of MZmine.
 * 
 * MZmine is free software; you can redistribute it and/or modify it under the terms of the GNU
 * General Public License as published by the Free Software Foundation; either version 2 of the
 * License, or (at your option) any later version.
 * 
 * MZmine is distributed in the hope that it will be useful, but WITHOUT ANY WARRANTY; without even
 * the implied warranty of MERCHANTABILITY or FITNESS FOR A PARTICULAR PURPOSE. See the GNU General
 * Public License for more details.
 * 
 * You should have received a copy of the GNU General Public License along with MZmine; if not,
 * write to the Free Software Foundation, Inc., 51 Franklin St, Fifth Floor, Boston, MA 02110-1301
 * USA
 */

package io.github.mzmine.modules.visualization.productionfilter;

import java.awt.Dimension;
import java.awt.GridBagConstraints;
import java.awt.GridBagLayout;
import java.awt.Insets;
import java.awt.event.ActionEvent;
import java.awt.event.ActionListener;
import java.text.NumberFormat;
import java.util.logging.Level;
import java.util.logging.Logger;

import javax.swing.JButton;
import javax.swing.JComponent;
import javax.swing.JDialog;
import javax.swing.JFormattedTextField;
import javax.swing.JFrame;
import javax.swing.JPanel;

import org.jfree.data.general.DatasetChangeEvent;

import com.google.common.collect.Range;

import io.github.mzmine.gui.Desktop;
import io.github.mzmine.main.MZmineCore;
import io.github.mzmine.util.GUIUtils;

/**
 * Dialog for selection of highlighted precursor m/z range
 */
public class ProductIonFilterSetHighlightDialog extends JDialog implements ActionListener {

  /**
   * 
   */
  private static final long serialVersionUID = 1L;

  private Logger logger = Logger.getLogger(this.getClass().getName());

  static final int PADDING_SIZE = 5;

  // dialog components
  private JButton btnOK, btnCancel;
  private JFormattedTextField fieldMinMZ, fieldMaxMZ;

  private Desktop desktop;

  private String rangeType;

  private ProductIonFilterPlot plot;

  public ProductIonFilterSetHighlightDialog(ProductIonFilterPlot plot, String command) {

    // Make dialog modal
    super((JFrame) null, "", true);

    this.desktop = MZmineCore.getDesktop();
    this.plot = plot;
    this.rangeType = command;

    String title = "Highlight ";
    if (command.equals("HIGHLIGHT_PRECURSOR"))
      title += "precursor m/z range";
    else if (command.equals("HIGHLIGHT_NEUTRALLOSS"))
      title += "neutral loss m/z range";
    setTitle(title);

    GridBagConstraints constraints = new GridBagConstraints();

    // set default layout constraints
    constraints.fill = GridBagConstraints.HORIZONTAL;
    constraints.anchor = GridBagConstraints.WEST;
    constraints.insets = new Insets(PADDING_SIZE, PADDING_SIZE, PADDING_SIZE, PADDING_SIZE);

    JComponent comp;
    GridBagLayout layout = new GridBagLayout();

    JPanel components = new JPanel(layout);

    NumberFormat format = NumberFormat.getNumberInstance();

    comp = GUIUtils.addLabel(components, "Minimum m/z");
    constraints.gridx = 0;
    constraints.gridy = 0;
    constraints.gridwidth = 1;
    constraints.gridheight = 1;
    layout.setConstraints(comp, constraints);

    constraints.weightx = 1;
    fieldMinMZ = new JFormattedTextField(format);
    fieldMinMZ.setPreferredSize(new Dimension(50, fieldMinMZ.getPreferredSize().height));
    constraints.gridx = 1;
    components.add(fieldMinMZ, constraints);
    constraints.weightx = 0;

    comp = GUIUtils.addLabel(components, "Maximum m/z");
    constraints.gridx = 0;
    constraints.gridy = 1;
    layout.setConstraints(comp, constraints);

    constraints.weightx = 1;
    fieldMaxMZ = new JFormattedTextField(format);
    constraints.gridx = 1;
    components.add(fieldMaxMZ, constraints);
    constraints.weightx = 0;

    comp = GUIUtils.addSeparator(components, PADDING_SIZE);
    constraints.gridx = 0;
    constraints.gridy = 2;
    constraints.gridwidth = 3;
    constraints.gridheight = 1;
    layout.setConstraints(comp, constraints);

    JPanel buttonsPanel = new JPanel();
    btnOK = GUIUtils.addButton(buttonsPanel, "OK", null, this);
    btnCancel = GUIUtils.addButton(buttonsPanel, "Cancel", null, this);
    constraints.gridx = 0;
    constraints.gridy = 3;
    constraints.gridwidth = 3;
    constraints.gridheight = 1;
    components.add(buttonsPanel, constraints);

    GUIUtils.addMargin(components, PADDING_SIZE);
    add(components);

    // finalize the dialog
    pack();
    // setLocationRelativeTo(MZmineCore.getDesktop().getMainWindow());
    setResizable(false);

  }

  /**
   * @see java.awt.event.ActionListener#actionPerformed(java.awt.event.ActionEvent)
   */
  public void actionPerformed(ActionEvent ae) {

    Object src = ae.getSource();

    if (src == btnOK) {

      try {

        if ((fieldMinMZ.getValue() == null) || (fieldMinMZ.getValue() == null)) {
          desktop.displayErrorMessage("Invalid bounds");
          return;
        }

        double mzMin = ((Number) fieldMinMZ.getValue()).doubleValue();
        double mzMax = ((Number) fieldMaxMZ.getValue()).doubleValue();

        Range<Double> range = Range.closed(mzMin, mzMax);
        if (rangeType.equals("HIGHLIGHT_PRECURSOR"))
          plot.setHighlightedPrecursorRange(range);
        else if (rangeType.equals("HIGHLIGHT_NEUTRALLOSS"))
          plot.setHighlightedNeutralLossRange(range);
        logger.info("Updating Neutral loss plot window");

        ProductIonFilterDataSet dataSet = (ProductIonFilterDataSet) plot.getXYPlot().getDataset();
        dataSet.updateOnRangeDataPoints(rangeType);
        plot.getXYPlot().datasetChanged(new DatasetChangeEvent(plot, dataSet));

        dispose();

      } catch (IllegalArgumentException iae) {
        desktop.displayErrorMessage(iae.getMessage());
      } catch (Exception e) {
        logger.log(Level.FINE, "Error while setting highlighted range", e);
      }
    }

    if (src == btnCancel) {
      dispose();
    }

  }
}
=======
/*
 * Copyright 2006-2020 The MZmine Development Team
 *
 * This file is part of MZmine.
 *
 * MZmine is free software; you can redistribute it and/or modify it under the terms of the GNU
 * General Public License as published by the Free Software Foundation; either version 2 of the
 * License, or (at your option) any later version.
 *
 * MZmine is distributed in the hope that it will be useful, but WITHOUT ANY WARRANTY; without even
 * the implied warranty of MERCHANTABILITY or FITNESS FOR A PARTICULAR PURPOSE. See the GNU General
 * Public License for more details.
 *
 * You should have received a copy of the GNU General Public License along with MZmine; if not,
 * write to the Free Software Foundation, Inc., 51 Franklin St, Fifth Floor, Boston, MA 02110-1301
 * USA
 */

package io.github.mzmine.modules.visualization.productionfilter;

import com.google.common.collect.Range;
import io.github.mzmine.gui.Desktop;
import io.github.mzmine.main.MZmineCore;
import java.util.logging.Level;
import java.util.logging.Logger;
import javafx.scene.Scene;
import javafx.scene.control.Alert;
import javafx.scene.control.Button;
import javafx.scene.control.ButtonType;
import javafx.scene.control.DialogPane;
import javafx.scene.control.Label;
import javafx.scene.control.TextField;
import javafx.scene.control.TextFormatter;
import javafx.scene.layout.GridPane;
import javafx.stage.Stage;
import javafx.stage.StageStyle;
import javafx.util.converter.NumberStringConverter;
import javax.annotation.Nonnull;
import org.jfree.chart.axis.ValueAxis;
import org.jfree.data.general.DatasetChangeEvent;

/**
 * Dialog for selection of highlighted precursor m/z range
 */
public class ProductIonFilterSetHighlightDialog extends Stage {

  /**
   *
   */

  private Logger logger = Logger.getLogger(this.getClass().getName());

  static final int PADDING_SIZE = 5;

  // dialog components
  private final DialogPane mainPane;
  private final Scene mainScene;
  private Button btnOK, btnCancel;
  private TextField fieldMinMZ, fieldMaxMZ;
  private final GridPane pnlLabelsAndFields;

  private Desktop desktop;

  private String rangeType;
  private ValueAxis axis;

  private ProductIonFilterPlot plot;

  public ProductIonFilterSetHighlightDialog(@Nonnull Stage parent, ProductIonFilterPlot plot,
      String command) {

    this.desktop = MZmineCore.getDesktop();
    this.plot = plot;
    this.rangeType = command;
    mainPane = new DialogPane();
    mainScene = new Scene(mainPane);
    mainScene.getStylesheets()
        .addAll(MZmineCore.getDesktop().getMainWindow().getScene().getStylesheets());
    setScene(mainScene);
    initOwner(parent);
    String title = "Highlight ";
    if (command.equals("HIGHLIGHT_PRECURSOR")) {
      title += "precursor m/z range";
      axis = plot.getXYPlot().getDomainAxis();
    } else if (command.equals("HIGHLIGHT_NEUTRALLOSS")) {
      title += "neutral loss m/z range";
      axis = plot.getXYPlot().getRangeAxis();
    }
    setTitle(title);

    Label lblMinMZ = new Label("Minimum m/z");
    Label lblMaxMZ = new Label("Maximum m/z");

    NumberStringConverter converter = new NumberStringConverter();

    fieldMinMZ = new TextField();
    fieldMinMZ.setTextFormatter(new TextFormatter<>(converter));
    fieldMaxMZ = new TextField();
    fieldMaxMZ.setTextFormatter(new TextFormatter<>(converter));

    pnlLabelsAndFields = new GridPane();
    pnlLabelsAndFields.setHgap(5);
    pnlLabelsAndFields.setVgap(10);

    int row = 0;
    pnlLabelsAndFields.add(lblMinMZ, 0, row);
    pnlLabelsAndFields.add(fieldMinMZ, 1, row);

    row++;
    pnlLabelsAndFields.add(lblMaxMZ, 0, row);
    pnlLabelsAndFields.add(fieldMaxMZ, 1, row);

    // Create buttons
    mainPane.getButtonTypes().add(ButtonType.OK);
    mainPane.getButtonTypes().add(ButtonType.CANCEL);

    btnOK = (Button) mainPane.lookupButton(ButtonType.OK);
    btnOK.setOnAction(e -> {
      if (highlightDataPoints()) {
        hide();
      }
    });
    btnCancel = (Button) mainPane.lookupButton(ButtonType.CANCEL);
    btnCancel.setOnAction(e -> hide());

    mainPane.setContent(pnlLabelsAndFields);

    sizeToScene();
    centerOnScreen();
    setResizable(false);
  }

  public boolean highlightDataPoints() {

    try {
      double lower = Double.parseDouble(fieldMinMZ.getText());
      double upper = Double.parseDouble(fieldMaxMZ.getText());
      if (lower > upper) {
        displayMessage("Invalid " + axis.getLabel() + " range.");
        return false;
      }
      Range<Double> range = Range.closed(lower, upper);
      if (rangeType.equals("HIGHLIGHT_PRECURSOR")) {
        plot.setHighlightedPrecursorRange(range);
      } else if (rangeType.equals("HIGHLIGHT_NEUTRALLOSS")) {
        plot.setHighlightedNeutralLossRange(range);
      }
      logger.info("Updating Neutral loss plot window");

      ProductIonFilterDataSet dataSet = (ProductIonFilterDataSet) plot.getXYPlot().getDataset();
      dataSet.updateOnRangeDataPoints(rangeType);
      plot.getXYPlot().datasetChanged(new DatasetChangeEvent(plot, dataSet));
      return true;
    } catch (NumberFormatException e) {
      displayMessage("Could not parse number " + e);
      return false;
    } catch (IllegalArgumentException iae) {
      desktop.displayErrorMessage(iae.getMessage());
      return false;
    } catch (Exception e) {
      logger.log(Level.FINE, "Error while setting highlighted range", e);
      return false;
    }
  }

  private void displayMessage(String msg) {
    logger.info(msg);
    final Alert alert = new Alert(Alert.AlertType.ERROR);
    alert.initStyle(StageStyle.UTILITY);
    alert.setTitle("Information");
    alert.setHeaderText("Error");
    alert.setContentText(msg);
    alert.showAndWait();
  }
}
>>>>>>> fd2c4531
<|MERGE_RESOLUTION|>--- conflicted
+++ resolved
@@ -1,200 +1,3 @@
-<<<<<<< HEAD
-/*
- * Copyright 2006-2020 The MZmine Development Team
- * 
- * This file is part of MZmine.
- * 
- * MZmine is free software; you can redistribute it and/or modify it under the terms of the GNU
- * General Public License as published by the Free Software Foundation; either version 2 of the
- * License, or (at your option) any later version.
- * 
- * MZmine is distributed in the hope that it will be useful, but WITHOUT ANY WARRANTY; without even
- * the implied warranty of MERCHANTABILITY or FITNESS FOR A PARTICULAR PURPOSE. See the GNU General
- * Public License for more details.
- * 
- * You should have received a copy of the GNU General Public License along with MZmine; if not,
- * write to the Free Software Foundation, Inc., 51 Franklin St, Fifth Floor, Boston, MA 02110-1301
- * USA
- */
-
-package io.github.mzmine.modules.visualization.productionfilter;
-
-import java.awt.Dimension;
-import java.awt.GridBagConstraints;
-import java.awt.GridBagLayout;
-import java.awt.Insets;
-import java.awt.event.ActionEvent;
-import java.awt.event.ActionListener;
-import java.text.NumberFormat;
-import java.util.logging.Level;
-import java.util.logging.Logger;
-
-import javax.swing.JButton;
-import javax.swing.JComponent;
-import javax.swing.JDialog;
-import javax.swing.JFormattedTextField;
-import javax.swing.JFrame;
-import javax.swing.JPanel;
-
-import org.jfree.data.general.DatasetChangeEvent;
-
-import com.google.common.collect.Range;
-
-import io.github.mzmine.gui.Desktop;
-import io.github.mzmine.main.MZmineCore;
-import io.github.mzmine.util.GUIUtils;
-
-/**
- * Dialog for selection of highlighted precursor m/z range
- */
-public class ProductIonFilterSetHighlightDialog extends JDialog implements ActionListener {
-
-  /**
-   * 
-   */
-  private static final long serialVersionUID = 1L;
-
-  private Logger logger = Logger.getLogger(this.getClass().getName());
-
-  static final int PADDING_SIZE = 5;
-
-  // dialog components
-  private JButton btnOK, btnCancel;
-  private JFormattedTextField fieldMinMZ, fieldMaxMZ;
-
-  private Desktop desktop;
-
-  private String rangeType;
-
-  private ProductIonFilterPlot plot;
-
-  public ProductIonFilterSetHighlightDialog(ProductIonFilterPlot plot, String command) {
-
-    // Make dialog modal
-    super((JFrame) null, "", true);
-
-    this.desktop = MZmineCore.getDesktop();
-    this.plot = plot;
-    this.rangeType = command;
-
-    String title = "Highlight ";
-    if (command.equals("HIGHLIGHT_PRECURSOR"))
-      title += "precursor m/z range";
-    else if (command.equals("HIGHLIGHT_NEUTRALLOSS"))
-      title += "neutral loss m/z range";
-    setTitle(title);
-
-    GridBagConstraints constraints = new GridBagConstraints();
-
-    // set default layout constraints
-    constraints.fill = GridBagConstraints.HORIZONTAL;
-    constraints.anchor = GridBagConstraints.WEST;
-    constraints.insets = new Insets(PADDING_SIZE, PADDING_SIZE, PADDING_SIZE, PADDING_SIZE);
-
-    JComponent comp;
-    GridBagLayout layout = new GridBagLayout();
-
-    JPanel components = new JPanel(layout);
-
-    NumberFormat format = NumberFormat.getNumberInstance();
-
-    comp = GUIUtils.addLabel(components, "Minimum m/z");
-    constraints.gridx = 0;
-    constraints.gridy = 0;
-    constraints.gridwidth = 1;
-    constraints.gridheight = 1;
-    layout.setConstraints(comp, constraints);
-
-    constraints.weightx = 1;
-    fieldMinMZ = new JFormattedTextField(format);
-    fieldMinMZ.setPreferredSize(new Dimension(50, fieldMinMZ.getPreferredSize().height));
-    constraints.gridx = 1;
-    components.add(fieldMinMZ, constraints);
-    constraints.weightx = 0;
-
-    comp = GUIUtils.addLabel(components, "Maximum m/z");
-    constraints.gridx = 0;
-    constraints.gridy = 1;
-    layout.setConstraints(comp, constraints);
-
-    constraints.weightx = 1;
-    fieldMaxMZ = new JFormattedTextField(format);
-    constraints.gridx = 1;
-    components.add(fieldMaxMZ, constraints);
-    constraints.weightx = 0;
-
-    comp = GUIUtils.addSeparator(components, PADDING_SIZE);
-    constraints.gridx = 0;
-    constraints.gridy = 2;
-    constraints.gridwidth = 3;
-    constraints.gridheight = 1;
-    layout.setConstraints(comp, constraints);
-
-    JPanel buttonsPanel = new JPanel();
-    btnOK = GUIUtils.addButton(buttonsPanel, "OK", null, this);
-    btnCancel = GUIUtils.addButton(buttonsPanel, "Cancel", null, this);
-    constraints.gridx = 0;
-    constraints.gridy = 3;
-    constraints.gridwidth = 3;
-    constraints.gridheight = 1;
-    components.add(buttonsPanel, constraints);
-
-    GUIUtils.addMargin(components, PADDING_SIZE);
-    add(components);
-
-    // finalize the dialog
-    pack();
-    // setLocationRelativeTo(MZmineCore.getDesktop().getMainWindow());
-    setResizable(false);
-
-  }
-
-  /**
-   * @see java.awt.event.ActionListener#actionPerformed(java.awt.event.ActionEvent)
-   */
-  public void actionPerformed(ActionEvent ae) {
-
-    Object src = ae.getSource();
-
-    if (src == btnOK) {
-
-      try {
-
-        if ((fieldMinMZ.getValue() == null) || (fieldMinMZ.getValue() == null)) {
-          desktop.displayErrorMessage("Invalid bounds");
-          return;
-        }
-
-        double mzMin = ((Number) fieldMinMZ.getValue()).doubleValue();
-        double mzMax = ((Number) fieldMaxMZ.getValue()).doubleValue();
-
-        Range<Double> range = Range.closed(mzMin, mzMax);
-        if (rangeType.equals("HIGHLIGHT_PRECURSOR"))
-          plot.setHighlightedPrecursorRange(range);
-        else if (rangeType.equals("HIGHLIGHT_NEUTRALLOSS"))
-          plot.setHighlightedNeutralLossRange(range);
-        logger.info("Updating Neutral loss plot window");
-
-        ProductIonFilterDataSet dataSet = (ProductIonFilterDataSet) plot.getXYPlot().getDataset();
-        dataSet.updateOnRangeDataPoints(rangeType);
-        plot.getXYPlot().datasetChanged(new DatasetChangeEvent(plot, dataSet));
-
-        dispose();
-
-      } catch (IllegalArgumentException iae) {
-        desktop.displayErrorMessage(iae.getMessage());
-      } catch (Exception e) {
-        logger.log(Level.FINE, "Error while setting highlighted range", e);
-      }
-    }
-
-    if (src == btnCancel) {
-      dispose();
-    }
-
-  }
-}
-=======
 /*
  * Copyright 2006-2020 The MZmine Development Team
  *
@@ -369,5 +172,4 @@
     alert.setContentText(msg);
     alert.showAndWait();
   }
-}
->>>>>>> fd2c4531
+}