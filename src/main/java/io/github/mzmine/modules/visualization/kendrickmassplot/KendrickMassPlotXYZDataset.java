--- conflicted
+++ resolved
@@ -27,25 +27,18 @@
 
 import io.github.mzmine.datamodel.features.FeatureList;
 import io.github.mzmine.datamodel.features.FeatureListRow;
-<<<<<<< HEAD
-import io.github.mzmine.gui.chartbasics.simplechart.datasets.XYZBubbleDataset;
-=======
 import io.github.mzmine.main.MZmineCore;
->>>>>>> b7c245f8
 import io.github.mzmine.parameters.ParameterSet;
 import io.github.mzmine.taskcontrol.Task;
 import io.github.mzmine.taskcontrol.TaskPriority;
 import io.github.mzmine.taskcontrol.TaskStatus;
 import io.github.mzmine.taskcontrol.TaskStatusListener;
 import io.github.mzmine.util.FormulaUtils;
-<<<<<<< HEAD
-=======
 import java.util.ArrayList;
 import java.util.List;
 import javafx.beans.property.Property;
 import javafx.beans.property.SimpleObjectProperty;
 import org.jetbrains.annotations.NotNull;
->>>>>>> b7c245f8
 import org.jfree.data.xy.AbstractXYZDataset;
 
 /**
@@ -53,19 +46,6 @@
  *
  * @author Ansgar Korf (ansgar.korf@uni-muenster.de)
  */
-<<<<<<< HEAD
-public class KendrickMassPlotXYZDataset extends AbstractXYZDataset implements XYZBubbleDataset {
-
-  private static final long serialVersionUID = 1L;
-
-  private FeatureListRow selectedRows[];
-  private String xAxisKMBase;
-  private String zAxisKMBase;
-  private String customYAxisKMBase;
-  private String customXAxisKMBase;
-  private String customZAxisKMBase;
-  private String bubbleSizeLabel;
-=======
 public class KendrickMassPlotXYZDataset extends AbstractXYZDataset implements Task {
 
   protected final @NotNull Property<TaskStatus> status = new SimpleObjectProperty<>(
@@ -74,7 +54,6 @@
   private List<TaskStatusListener> listener;
   private double finishedSteps;
   private final FeatureListRow[] selectedRows;
->>>>>>> b7c245f8
   private double[] xValues;
   private double[] yValues;
   private double[] colorScaleValues;
@@ -340,15 +319,6 @@
     }
   }
 
-<<<<<<< HEAD
-  public Number getBubbleSize(int series, int item) {
-    return bubbleSizeValues[item];
-  }
-
-  @Override
-  public double getBubbleSizeValue(int series, int item) {
-    return bubbleSizeValues[item];
-=======
   public double getBubbleSize(int series, int item) {
     if (status.getValue().equals(TaskStatus.FINISHED)) {
       return bubbleSizeValues[item];
@@ -359,7 +329,6 @@
 
   public void setBubbleSize(int item, double newValue) {
     bubbleSizeValues[item] = newValue;
->>>>>>> b7c245f8
   }
 
   public void setxValues(double[] values) {
