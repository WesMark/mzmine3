--- conflicted
+++ resolved
@@ -354,14 +354,6 @@
       bottomPanel.setMSMSSelectorVisible(msmsVisible);
 
       // Set window and plot titles
-<<<<<<< HEAD
-      String massListTitle = "";
-      String windowTitle =
-          "Spectrum: [" + dataFile.getName() + "; scan #" + currentScan.getScanNumber()
-              + massListTitle + "]";
-
-=======
->>>>>>> 63e20189
       String spectrumTitle = ScanUtils.scanToString(currentScan, true);
 
       Integer basePeak = scan.getBasePeakIndex();
