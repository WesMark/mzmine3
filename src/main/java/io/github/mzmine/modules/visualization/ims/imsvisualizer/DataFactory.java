--- conflicted
+++ resolved
@@ -19,18 +19,14 @@
 /*
  * This module is going to prepare all the data sets required by ion-mobility and it's
  * visualizations(ims)
- * 
+ *
  */
 package io.github.mzmine.modules.visualization.ims.imsvisualizer;
-<<<<<<< HEAD
-/*
-=======
 
 import java.util.ArrayList;
 import java.util.HashMap;
 import java.util.List;
 import java.util.Map;
->>>>>>> a95969fb
 import com.google.common.collect.Range;
 import io.github.mzmine.datamodel.DataPoint;
 import io.github.mzmine.datamodel.RawDataFile;
@@ -86,30 +82,7 @@
     // prepare data's for the ims frame.( mz-mobility heatmap and intensity mobility)
     updateFrameData(selectedRetentionTime);
 
-<<<<<<< HEAD
-        // get the unique retention time.
-        for (int i = 0; i < rtIntensity.size(); i++) {
-            retentionTimeretentionTimeIntensity[i] = rtIntensity.get(i);
-        }
-    /*
-       scanRetentionTimeMap : Here scanRetentionTimeMap contains retentionTime as key and values as the sum of all the intensity at
-       that that retentionTime.
-    */
-/*
-import java.util.ArrayList;for (int i = 0; i < rtIntensity.size(); i++) {
-
-            if (scanRetentionTimeMap.get(rtIntensity.get(i)) != null) {
-                intensityretentionTimeIntensity[i] = scanRetentionTimeMap.get(rtIntensity.get(i));
-            }
-        }
-    }
-
-    public void prepareDataAtSelectedRT() {
-        double maxIntensity = 0.0;
-        for (int i = 0; i < scanSize; i++) {
-=======
     preparertMobility();
->>>>>>> a95969fb
 
     prepareIntensityRetentionTime();
   }
@@ -167,31 +140,6 @@
         if (scans[i].getRetentionTime() != scans[i - 1].getRetentionTime()) {
           rtIntensity.add(scans[i].getRetentionTime());
         }
-<<<<<<< HEAD
-
-        mobilityMzMobility = new Double[mzMobilityFields.size()];
-        mzMzMobility = new Double[mzMobilityFields.size()];
-        intensityMzMobility = new Double[mzMobilityFields.size()];
-
-        for (int i = 0; i < mzMobilityFields.size(); i++) {
-            mobilityMzMobility[i] = mzMobilityFields.get(i).mobility;
-            mzMzMobility[i] = mzMobilityFields.get(i).mz;
-            intensityMzMobility[i] = mzMobilityFields.get(i).intensity;
-        }
-
-        intensityIntensityMobility = new Double[intensityMobilityFields.size()];
-        mobilityIntensityMobility = new Double[intensityMobilityFields.size()];
-        for (int i = 0; i < intensityMobilityFields.size(); i++) {
-            intensityIntensityMobility[i] = intensityMobilityFields.get(i).intensity;
-            mobilityIntensityMobility[i] = intensityMobilityFields.get(i).mobility;
-        }
-
-        imsTask.setSelectedScans(selectedScans);
-    }
-
-    public double[] getMobilityretentionTimeMobility() {
-        return mobilityretentionTimeMobility;
-=======
       }
       Float rt = scans[i].getRetentionTime();
       retentionTimeretentionTimeMobility[i] = rt.doubleValue();
@@ -216,17 +164,10 @@
         double getSum = scanRetentionTimeMap.get(scans[i].getRetentionTime());
         scanRetentionTimeMap.put(scans[i].getRetentionTime(), getSum + intensitySum);
       }
->>>>>>> a95969fb
-    }
-  }
-
-<<<<<<< HEAD
-    public double[] getRetentionTimeretentionTimeIntensity() {
-        return retentionTimeretentionTimeIntensity;
-    }
-=======
+    }
+  }
+
   public void updateFrameData(double selectedRetentionTime) {
->>>>>>> a95969fb
 
     class MzMobilityFields {
       public double mobility;
@@ -235,30 +176,6 @@
 
       public MzMobilityFields(double mobility, double mz, double intensity) {
 
-<<<<<<< HEAD
-    public double[] getIntensityretentionTimeMobility() {
-        return intensityretentionTimeMobility;
-    }
-
-    public double[] getIntensityretentionTimeIntensity() {
-        return intensityretentionTimeIntensity;
-    }
-
-    public double[] getRetentionTimeretentionTimeMobility() {
-        return retentionTimeretentionTimeMobility;
-    }
-
-    public Scan[] getScans() {
-        return scans;
-    }
-
-    public Range getmzRange() {
-        return mzRange;
-    }
-
-    public Double[] getMzMzMobility() {
-        return mzMzMobility;
-=======
         this.mobility = mobility;
         this.mz = mz;
         this.intensity = intensity;
@@ -302,7 +219,6 @@
       mobilityMzMobility[i] = mzMobilityFields.get(i).mobility;
       mzMzMobility[i] = mzMobilityFields.get(i).mz;
       intensityMzMobility[i] = mzMobilityFields.get(i).intensity;
->>>>>>> a95969fb
     }
 
     intensityIntensityMobility = new Double[intensityMobilityFields.size()];
@@ -387,5 +303,4 @@
     return intensityIntensityMobility;
   }
 
-}
-*/+}