/*
 * Copyright 2006-2021 The MZmine Development Team
 *
 * This file is part of MZmine.
 *
 * MZmine is free software; you can redistribute it and/or modify it under the terms of the GNU
 * General Public License as published by the Free Software Foundation; either version 2 of the
 * License, or (at your option) any later version.
 *
 * MZmine is distributed in the hope that it will be useful, but WITHOUT ANY WARRANTY; without even
 * the implied warranty of MERCHANTABILITY or FITNESS FOR A PARTICULAR PURPOSE. See the GNU
 * General Public License for more details.
 *
 * You should have received a copy of the GNU General Public License along with MZmine; if not,
 * write to the Free Software Foundation, Inc., 51 Franklin St, Fifth Floor, Boston, MA 02110-1301 USA.
 *
 */

package io.github.mzmine.modules.visualization.spectra.simplespectra.datasets;

import com.google.common.collect.Range;
import io.github.mzmine.datamodel.Scan;
import io.github.mzmine.util.scans.ScanUtils;
import java.util.Hashtable;
import java.util.Map;
import java.util.Objects;
import org.jfree.data.xy.AbstractXYDataset;
import org.jfree.data.xy.IntervalXYDataset;

/**
 * Spectra visualizer data set for scan data points
 */
public class ScanDataSet extends AbstractXYDataset implements IntervalXYDataset, RelativeOption {

  private static final long serialVersionUID = 1L;

  // For comparing small differences.
  private static final double EPSILON = 0.0000001;

  private final String label;
  private final Scan scan;
  private final Map<Integer, String> annotation = new Hashtable<>();
  private final Map<Double, String> mzAnnotationMap = new Hashtable<>();
  private final double maxIntensity;
  private boolean normalize;

  /*
   * Save a local copy of m/z and intensity values, because accessing the scan every time may cause
   * reloading the data from HDD
   */
  // private DataPoint dataPoints[];

  public ScanDataSet(Scan scan) {
    this(scan, false);
  }

  public ScanDataSet(Scan scan, boolean normalize) {
    this("Scan #" + scan.getScanNumber(), scan, normalize);
  }

  public ScanDataSet(String label, Scan scan) {
    this(label, scan, false);
  }

  public ScanDataSet(String label, Scan scan, boolean normalize) {
    // this.dataPoints = scan.getDataPoints();
    this.scan = scan;
    this.label = label;
    this.normalize = normalize;
<<<<<<< HEAD
    final Double basePeak = scan.getBasePeakIntensity();
    maxIntensity = basePeak == null ? -1 : basePeak;
=======
    maxIntensity = Objects.requireNonNullElse(scan.getBasePeakIntensity(), 0d);
>>>>>>> f7fbce7a

    /*
     * This optimalization is disabled, because it crashes on scans with no datapoints. Also, it
     * distorts the view of the raw data - user would see something different from the actual
     * content of the raw data file.
     *
     * // remove all extra zeros List<DataPoint> dp = new ArrayList<>(); dp.add(dataPoints[0]); for
     * (int i = 1; i < dataPoints.length - 1; i++) { // previous , this and next are zero --> do not
     * add this data point if (Double.compare(dataPoints[i - 1].getIntensity(), 0d) != 0 ||
     * Double.compare(dataPoints[i].getIntensity(), 0d) != 0 || Double.compare(dataPoints[i +
     * 1].getIntensity(), 0d) != 0) { dp.add(dataPoints[i]); } } dp.add(dataPoints[dataPoints.length
     * - 1]); this.dataPoints = dp.toArray(new DataPoint[0]);
     */
  }

  @Override
  public int getSeriesCount() {
    return 1;
  }

  @Override
  public Comparable<?> getSeriesKey(int series) {
    return label;
  }

  @Override
  public int getItemCount(int series) {
    return scan.getNumberOfDataPoints();
  }

  @Override
  public Number getX(int series, int item) {
    return scan.getMzValue(item);
  }

  @Override
  public Number getY(int series, int item) {
    return normalize ? scan.getIntensityValue(item) / maxIntensity * 100d
        : scan.getIntensityValue(item);
  }

  @Override
  public Number getEndX(int series, int item) {
    return getX(series, item);
  }

  @Override
  public double getEndXValue(int series, int item) {
    return getXValue(series, item);
  }

  @Override
  public Number getEndY(int series, int item) {
    return getY(series, item);
  }

  @Override
  public double getEndYValue(int series, int item) {
    return getYValue(series, item);
  }

  @Override
  public Number getStartX(int series, int item) {
    return getX(series, item);
  }

  @Override
  public double getStartXValue(int series, int item) {
    return getXValue(series, item);
  }

  @Override
  public Number getStartY(int series, int item) {
    return getY(series, item);
  }

  @Override
  public double getStartYValue(int series, int item) {
    return getYValue(series, item);
  }

  public int getIndex(final double mz, final double intensity) {
    for (int i = 0; i < scan.getNumberOfDataPoints(); i++) {
      if (Math.abs(mz - scan.getMzValue(i)) < EPSILON
          && Math.abs(intensity - scan.getIntensityValue(i)) < EPSILON) {
        return i;
      }
    }
    return -1;
  }

  /**
   * This function finds highest data point intensity in given m/z range. It is important for
   * normalizing isotope patterns.
   */
  public double getHighestIntensity(Range<Double> mzRange) {
    return ScanUtils.findBasePeak(scan, mzRange).getIntensity();
  }

  public Scan getScan() {
    return scan;
  }

  public void addAnnotation(Map<Integer, String> annotation) {
    this.annotation.putAll(annotation);
  }

  /**
   * Add annotations for m/z values
   *
   * @param annotation m/z value and annotation map
   */
  public void addMzAnnotation(Map<Double, String> annotation) {
    this.mzAnnotationMap.putAll(annotation);
  }


  public String getAnnotation(int item) {
    String ann = mzAnnotationMap.get(getXValue(0, item));
    String ann2 = annotation.get(item);
    if (ann != null && ann2 != null) {
      return ann + " " + ann2;
    }
    if (ann2 != null) {
      return ann2;
    }
    if (ann != null) {
      return ann;
    }
    return null;
  }

  @Override
  public void setRelative(boolean relative) {
    normalize = relative;
  }
}<|MERGE_RESOLUTION|>--- conflicted
+++ resolved
@@ -67,12 +67,7 @@
     this.scan = scan;
     this.label = label;
     this.normalize = normalize;
-<<<<<<< HEAD
-    final Double basePeak = scan.getBasePeakIntensity();
-    maxIntensity = basePeak == null ? -1 : basePeak;
-=======
     maxIntensity = Objects.requireNonNullElse(scan.getBasePeakIntensity(), 0d);
->>>>>>> f7fbce7a
 
     /*
      * This optimalization is disabled, because it crashes on scans with no datapoints. Also, it
