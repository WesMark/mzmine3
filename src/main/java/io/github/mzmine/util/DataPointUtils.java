/*
 * Copyright (c) 2004-2023 The MZmine Development Team
 *
 * Permission is hereby granted, free of charge, to any person
 * obtaining a copy of this software and associated documentation
 * files (the "Software"), to deal in the Software without
 * restriction, including without limitation the rights to use,
 * copy, modify, merge, publish, distribute, sublicense, and/or sell
 * copies of the Software, and to permit persons to whom the
 * Software is furnished to do so, subject to the following
 * conditions:
 *
 * The above copyright notice and this permission notice shall be
 * included in all copies or substantial portions of the Software.
 *
 * THE SOFTWARE IS PROVIDED "AS IS", WITHOUT WARRANTY OF ANY KIND,
 * EXPRESS OR IMPLIED, INCLUDING BUT NOT LIMITED TO THE WARRANTIES
 * OF MERCHANTABILITY, FITNESS FOR A PARTICULAR PURPOSE AND
 * NONINFRINGEMENT. IN NO EVENT SHALL THE AUTHORS OR COPYRIGHT
 * HOLDERS BE LIABLE FOR ANY CLAIM, DAMAGES OR OTHER LIABILITY,
 * WHETHER IN AN ACTION OF CONTRACT, TORT OR OTHERWISE, ARISING
 * FROM, OUT OF OR IN CONNECTION WITH THE SOFTWARE OR THE USE OR
 * OTHER DEALINGS IN THE SOFTWARE.
 */

package io.github.mzmine.util;

import com.google.common.collect.Range;
import com.google.common.primitives.Doubles;
import io.github.mzmine.datamodel.DataPoint;
import io.github.mzmine.datamodel.features.ModularFeature;
import io.github.mzmine.datamodel.impl.SimpleDataPoint;
import io.github.mzmine.modules.io.import_rawdata_mzml.spectral_processor.SimpleSpectralArrays;
import io.github.mzmine.util.collections.BinarySearch; //todo check if this import is needed
import java.nio.DoubleBuffer;
import java.util.ArrayList;
import java.util.Arrays;
import java.util.Collection;
import java.util.List;
import java.util.function.IntToDoubleFunction;

public class DataPointUtils {

  /**
   * Used to keep legacy-modules running, not to be used in new modules. Directly access the
   * underlying DoubleBuffers of Scans or {@link io.github.mzmine.datamodel.featuredata.IonSeries}
   * and extending classes.
   *
   * @return 2-d array [mzs, intensities] with dimension double[2][dataPoints.length]. [0][i] will
   * contain mz, [1][i] will contain intensity values.
   */
  public static double[][] getDataPointsAsDoubleArray(DataPoint[] dataPoints) {
    double[][] data = new double[2][];
    data[0] = new double[dataPoints.length];
    data[1] = new double[dataPoints.length];
    for (int i = 0; i < dataPoints.length; i++) {
      data[0][i] = dataPoints[i].getMZ();
      data[1][i] = dataPoints[i].getIntensity();
    }
    return data;
  }

  /**
   * Used to keep legacy-modules running, not to be used in new modules. Directly access the
   * underlying DoubleBuffers of Scans or the
   * {@link io.github.mzmine.datamodel.features.ModularFeature}'s
   * {@link io.github.mzmine.datamodel.featuredata.IonSeries} and extending classes.
   *
   * @return array of [2][] with [mzs, intensities]
   * @see ModularFeature#getFeatureData()
   */
  public static double[][] getDataPointsAsDoubleArray(Collection<? extends DataPoint> dataPoints) {
    double[][] data = new double[2][];
    data[0] = new double[dataPoints.size()];
    data[1] = new double[dataPoints.size()];

    int i = 0;
    for (DataPoint dp : dataPoints) {
      data[0][i] = dp.getMZ();
      data[1][i] = dp.getIntensity();
      i++;
    }
    return data;
  }

  /**
   * Used when copying an {@link io.github.mzmine.datamodel.featuredata.IonSpectrumSeries} and
   * subclasses. Usually, the data should be accessed directly via the buffer.
   *
   * @return array of [2][] with [mzs, intensities]
   */
  public static double[][] getDataPointsAsDoubleArray(DoubleBuffer mzValues,
      DoubleBuffer intensityValues) {
    assert mzValues.limit() == intensityValues.limit();
    return new double[][]{getDoubleBufferAsArray(mzValues),
        getDoubleBufferAsArray(intensityValues)};
  }

  /**
   * Used when copying an {@link io.github.mzmine.datamodel.featuredata.IonSpectrumSeries} and
   * subclasses. Usually, the data should be accessed directly via the buffer.
   */
  public static double[] getDoubleBufferAsArray(DoubleBuffer values) {
    double[] data = new double[values.limit()];
    // set start to 0 to get absolute array not relative to point
    values.get(0, data);
    return data;
  }

  /**
   * Used in legacy classes and to keep up compatibility. Do not use in new classes, directly refer
   * to the DoubleBuffers of Scans or {@link io.github.mzmine.datamodel.featuredata.IonSeries} and
   * extending classes.
   */
  @Deprecated
  public static double[] getMZsAsDoubleArray(DataPoint[] dataPoints) {
    double[] data = new double[dataPoints.length];

    for (int i = 0; i < dataPoints.length; i++) {
      data[i] = dataPoints[i].getMZ();
    }
    return data;
  }

  /**
   * Used in legacy classes and to keep up compatibility. Do not use in new classes, directly refer
   * to the DoubleBuffers of Scans or {@link io.github.mzmine.datamodel.featuredata.IonSeries} and
   * extending classes.
   */
  @Deprecated
  public static double[] getIntenstiesAsDoubleArray(DataPoint[] dataPoints) {
    double[] data = new double[dataPoints.length];

    for (int i = 0; i < dataPoints.length; i++) {
      data[i] = dataPoints[i].getIntensity();
    }
    return data;
  }

  public static double[][] getDatapointsAboveNoiseLevel(DoubleBuffer rawMzs,
      DoubleBuffer rawIntensities, double noiseLevel) {
    assert rawMzs.limit() == rawIntensities.limit();

    List<Double> mzs = new ArrayList<>();
    List<Double> intensities = new ArrayList<>();

    for (int i = 0; i < rawMzs.limit(); i++) {
      if (rawIntensities.get(i) > noiseLevel) {
        mzs.add(rawMzs.get(i));
        intensities.add(rawIntensities.get(i));
      }
    }
    double[][] data = new double[2][];
    data[0] = Doubles.toArray(mzs);
    data[1] = Doubles.toArray(intensities);
    return data;
  }

  public static double[][] getDatapointsAboveNoiseLevel(double[] rawMzs, double[] rawIntensities,
      double noiseLevel) {
    assert rawMzs.length == rawIntensities.length;

    List<Double> mzs = new ArrayList<>();
    List<Double> intensities = new ArrayList<>();

    for (int i = 0; i < rawMzs.length; i++) {
      if (rawIntensities[i] > noiseLevel) {
        mzs.add(rawMzs[i]);
        intensities.add(rawIntensities[i]);
      }
    }
    double[][] data = new double[2][];
    data[0] = Doubles.toArray(mzs);
    data[1] = Doubles.toArray(intensities);
    return data;
  }

  /**
   * @param rawMzs         array of mz values
   * @param rawIntensities array of intensity values
   * @param mzRange        the mz range
   * @return double[2][n], [0][] being mz values, [1][] being intensity values
   */
  public static double[][] getDataPointsInMzRange(double[] rawMzs, double[] rawIntensities,
      Range<Double> mzRange) {
    assert rawMzs.length == rawIntensities.length;

    List<Double> mzs = new ArrayList<>();
    List<Double> intensities = new ArrayList<>();

    for (int i = 0; i < rawMzs.length; i++) {
      if (mzRange.contains(rawMzs[i])) {
        mzs.add(rawMzs[i]);
        intensities.add(rawIntensities[i]);
      } else if (mzRange.upperEndpoint() < rawMzs[i] || rawMzs[i] == 0.0) {
        break;
      }
    }
    double[][] data = new double[2][];
    data[0] = Doubles.toArray(mzs);
    data[1] = Doubles.toArray(intensities);
    return data;
  }

  /**
   * @return array of data points
   */
  public static DataPoint[] getDataPoints(double[] mzs, double[] intensities) {
    assert mzs.length == intensities.length;
    DataPoint[] dps = new DataPoint[mzs.length];
    for (int i = 0; i < mzs.length; i++) {
      dps[i] = new SimpleDataPoint(mzs[i], intensities[i]);
    }
    return dps;
  }

  /**
   * Sorts the two arrays as data points
   *
   * @param mzs         mz values to be sorted
   * @param intensities intensity values to be sorted
   * @param sorter      sorting direction and property
   * @return sorted array of [2][length] for [mz, intensity]
   */
  public static double[][] sort(double[] mzs, double[] intensities, DataPointSorter sorter) {
    assert mzs.length == intensities.length;
    DataPoint[] dps = DataPointUtils.getDataPoints(mzs, intensities);
    Arrays.sort(dps, sorter);
    return getDataPointsAsDoubleArray(dps);
  }

  public static double[][] sort(DoubleBuffer mzs, DoubleBuffer intensities,
      DataPointSorter sorter) {
    assert mzs.array().length == intensities.array().length;
    DataPoint[] dps = DataPointUtils.getDataPoints(mzs.array(), intensities.array());
    Arrays.sort(dps, sorter);
    return getDataPointsAsDoubleArray(dps);
  }

  /**
   * Ensure sorting by mz ascending. Only applied if input data was unsorted.
   *
   * @param mzs         input mzs
   * @param intensities input intensities
   * @return [mzs, intensities], either the input arrays if already sorted or new sorted arrays
   */
  public static double[][] ensureSortingMzAscendingDefault(final double[] mzs,
      final double[] intensities) {
    for (int i = 1; i < mzs.length; i++) {
      if (mzs[i - 1] > mzs[i]) {
        return sort(mzs, intensities, DataPointSorter.DEFAULT_MZ_ASCENDING);
      }
    }
    return new double[][]{mzs, intensities};
  }


  /**
   * Sorts the two arrays as data points
   *
   * @param spectrum spectral data
   * @param sorter   sorting direction and property
   * @return sorted spectral data
   */
  public static SimpleSpectralArrays sort(final SimpleSpectralArrays spectrum,
      final DataPointSorter sorter) {
    var values = DataPointUtils.sort(spectrum.mzs(), spectrum.intensities(), sorter);
    return new SimpleSpectralArrays(values[0], values[1]);
  }

  //todo - check if those methods are needed
  /**
   * Apply intensityPercentage filter so that the returned array contains all data points that make
   * X % of the total intensity. The result is further cropped to a maxNumSignals.
   *
   * @param intensitySorted           sorted by intensity descending
   * @param targetIntensityPercentage intensity percentage,e.g., 0.99
   * @param maxNumSignals             maximum signals to crop to
   * @return filtered data points array that make either >=X% of intensity or have reached the
   * maxNumSignals
   */
  public static DataPoint[] filterDataByIntensityPercent(final DataPoint[] intensitySorted,
      double targetIntensityPercentage, int maxNumSignals) {
    double total = 0;
    for (final DataPoint dp : intensitySorted) {
      total += dp.getIntensity();
    }

    double sum = 0;
    for (int i = 0; i < intensitySorted.length; i++) {
      if (i >= maxNumSignals - 1) {
        // max signals reached
        return Arrays.copyOf(intensitySorted, maxNumSignals);
      }
      sum += intensitySorted[i].getIntensity();
      if (sum / total >= targetIntensityPercentage) {
        // intensity percentage reached
        return Arrays.copyOf(intensitySorted, Math.min(i + 1, maxNumSignals));
      }
    }
    // percent not reached - should not happen
    return intensitySorted.length > maxNumSignals ? Arrays.copyOf(intensitySorted, maxNumSignals)
        : intensitySorted;
  }

  /**
   * Remove all signals that fall within precursorMZ +- removePrecursorMz
   *
   * @param mzSorted          sorted by mz ascending
   * @param precursorMz       center of the signals to be removed
   * @param removePrecursorMz +-delta to remove signals
   * @return the filtered list
   */
  public static DataPoint[] removePrecursorMz(final DataPoint[] mzSorted, final double precursorMz,
      final double removePrecursorMz) {
    if (mzSorted.length == 0) {
      return mzSorted;
    }

    IntToDoubleFunction mzExtractor = index -> mzSorted[index].getMZ();
    // might be higher or lower or -1
    final double lowerMz = precursorMz - removePrecursorMz;
    final double upperMzBound = precursorMz + removePrecursorMz;

    var indexRange = BinarySearch.indexRange(lowerMz, upperMzBound, mzSorted.length, mzExtractor);

    return indexRange.copyRemoveRange(mzSorted);
  }

  public static boolean inRange(final double tested, final double center, final double delta) {
    return tested >= center - delta && tested <= center + delta;
  }

<<<<<<< HEAD

  //finish check here
=======
>>>>>>> 7c3d57d6
}<|MERGE_RESOLUTION|>--- conflicted
+++ resolved
@@ -330,10 +330,4 @@
   public static boolean inRange(final double tested, final double center, final double delta) {
     return tested >= center - delta && tested <= center + delta;
   }
-
-<<<<<<< HEAD
-
-  //finish check here
-=======
->>>>>>> 7c3d57d6
 }