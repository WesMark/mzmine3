/*
 * Copyright (c) 2004-2022 The MZmine Development Team
 *
 * Permission is hereby granted, free of charge, to any person
 * obtaining a copy of this software and associated documentation
 * files (the "Software"), to deal in the Software without
 * restriction, including without limitation the rights to use,
 * copy, modify, merge, publish, distribute, sublicense, and/or sell
 * copies of the Software, and to permit persons to whom the
 * Software is furnished to do so, subject to the following
 * conditions:
 *
 * The above copyright notice and this permission notice shall be
 * included in all copies or substantial portions of the Software.
 *
 * THE SOFTWARE IS PROVIDED "AS IS", WITHOUT WARRANTY OF ANY KIND,
 * EXPRESS OR IMPLIED, INCLUDING BUT NOT LIMITED TO THE WARRANTIES
 * OF MERCHANTABILITY, FITNESS FOR A PARTICULAR PURPOSE AND
 * NONINFRINGEMENT. IN NO EVENT SHALL THE AUTHORS OR COPYRIGHT
 * HOLDERS BE LIABLE FOR ANY CLAIM, DAMAGES OR OTHER LIABILITY,
 * WHETHER IN AN ACTION OF CONTRACT, TORT OR OTHERWISE, ARISING
 * FROM, OUT OF OR IN CONNECTION WITH THE SOFTWARE OR THE USE OR
 * OTHER DEALINGS IN THE SOFTWARE.
 */

package io.github.mzmine.util.color;

import com.google.common.collect.ImmutableMap;
import com.google.common.collect.Range;
import io.github.mzmine.gui.chartbasics.chartthemes.EStandardChartTheme;
import io.github.mzmine.gui.chartbasics.chartutils.paintscales.PaintScale;
import io.github.mzmine.gui.chartbasics.chartutils.paintscales.PaintScaleFactory;
import io.github.mzmine.gui.chartbasics.chartutils.paintscales.PaintScaleTransform;
import io.github.mzmine.util.javafx.FxColorUtil;
import java.util.ArrayList;
import java.util.List;
import java.util.Objects;
import java.util.logging.Level;
import java.util.logging.Logger;
import javafx.collections.ModifiableObservableListBase;
import javafx.scene.paint.Color;
import org.jetbrains.annotations.NotNull;
import org.jfree.chart.plot.DefaultDrawingSupplier;
import org.w3c.dom.Element;

/**
 * Implementation of a color palette. It's an observable list to allow addition of listeners.
 *
 * @author SteffenHeu steffen.heuckeroth@gmx.de / s_heuc03@uni-muenster.de
 */
public class SimpleColorPalette extends ModifiableObservableListBase<Color> implements Cloneable {

  public static final SimpleColorPalette RAINBOW = new SimpleColorPalette(
      new Color[]{new Color(0.3d, 0d, 0.4d, 1d), new Color(0d, 0d, 1d, 1d),
          new Color(0d, 1d, 0d, 1d), new Color(1d, 1d, 0d, 1d), new Color(1d, .5d, 0, 1d),
          new Color(1d, 0, 0, 1d)}, "Rainbow");

  public static final SimpleColorPalette BLUE_RED_WHITE = new SimpleColorPalette(
      new Color[]{new Color(0d, 0d, 1d, 1d), new Color(1d, 0, 0, 1d), new Color(1d, 1d, 1d, 1d)},
<<<<<<< HEAD
      "Default");

  public static final SimpleColorPalette GREEN_YELLOW = new SimpleColorPalette(
      new Color[]{new Color(0.f, 0.620f, 0.451f, 1f), new Color(0.941f, 0.894f, 0.259f, 1f)},
      "Green Yellow (Color blind friendly)");
=======
      "Blue-Red-White");

  public static final SimpleColorPalette GREEN_YELLOW = new SimpleColorPalette(
      new Color[]{new Color(0.f, 0.620f, 0.451f, 1f), new Color(0.941f, 0.894f, 0.259f, 1f)},
      "Green-Yellow (Color blind friendly)");

  public static final SimpleColorPalette BLUE_YELLOW = new SimpleColorPalette(
      new Color[]{Color.web("#2bb2ff", 1.0f), new Color(0.941f, 0.894f, 0.259f, 1f)},
      "Blue-Yellow (Color blind friendly)");
>>>>>>> 200dd730

  protected static final SimpleColorPalette DEFAULT_NORMAL = new SimpleColorPalette(
      ColorsFX.getSevenColorPalette(Vision.NORMAL_VISION, true), "Normal",
      ColorsFX.getPositiveColor(Vision.NORMAL_VISION), ColorsFX.getNeutralColor(),
      ColorsFX.getNegativeColor(Vision.NORMAL_VISION));
  protected static final SimpleColorPalette DEFAULT_DEUTERANOPIA = new SimpleColorPalette(
      ColorsFX.getSevenColorPalette(Vision.DEUTERANOPIA, true), "Deuteranopia",
      ColorsFX.getPositiveColor(Vision.DEUTERANOPIA), ColorsFX.getNeutralColor(),
      ColorsFX.getNegativeColor(Vision.DEUTERANOPIA));
  protected static final SimpleColorPalette DEFAULT_PROTANOPIA = new SimpleColorPalette(
      ColorsFX.getSevenColorPalette(Vision.PROTANOPIA, true), "Protanopia",
      ColorsFX.getPositiveColor(Vision.PROTANOPIA), ColorsFX.getNeutralColor(),
      ColorsFX.getNegativeColor(Vision.PROTANOPIA));
  protected static final SimpleColorPalette DEFAULT_TRITANOPIA = new SimpleColorPalette(
      ColorsFX.getSevenColorPalette(Vision.TRITANOPIA, true), "Tritanopia",
      ColorsFX.getPositiveColor(Vision.TRITANOPIA), ColorsFX.getNeutralColor(),
      ColorsFX.getNegativeColor(Vision.TRITANOPIA));
  /**
   * Access via {@link Vision}
   */
  public static final ImmutableMap<Vision, SimpleColorPalette> DEFAULT = ImmutableMap.of(
      Vision.NORMAL_VISION, DEFAULT_NORMAL, Vision.DEUTERANOPIA, DEFAULT_DEUTERANOPIA,
      Vision.PROTANOPIA, DEFAULT_PROTANOPIA, Vision.TRITANOPIA, DEFAULT_TRITANOPIA);

  public static final List<SimpleColorPalette> DEFAULT_PAINT_SCALES = List.of(BLUE_YELLOW,
      GREEN_YELLOW, BLUE_RED_WHITE, RAINBOW);
  private static final String NAME_ATTRIBUTE = "name";
  private static final String POS_ATTRIBUTE = "positive_color";
  private static final String NEG_ATTRIBUTE = "negative_color";
  private static final String NEU_ATTRIBUTE = "neutral_color";

  private static final Color defclr = Color.BLACK;
  private static final Logger logger = Logger.getLogger(SimpleColorPalette.class.getName());
  private static final int MAIN_COLOR = 0;

  private final List<Color> delegate;

  protected String name;
  protected int next;

  protected Color positiveColor;
  protected Color negativeColor;

  protected Color neutralColor;

  public SimpleColorPalette() {
    super();
    delegate = new ArrayList<>();
    next = 0;
    name = "";
    positiveColor = ColorsFX.getPositiveColor(Vision.DEUTERANOPIA);
    negativeColor = ColorsFX.getNegativeColor(Vision.DEUTERANOPIA);
    neutralColor = ColorsFX.getNeutralColor();
  }

  public SimpleColorPalette(@NotNull Color[] clrs) {
    this();
    for (Color clr : clrs) {
      add(clr);
    }
  }

  public SimpleColorPalette(@NotNull Color[] clrs, @NotNull String name) {
    this(clrs);
    setName(name);
  }

  public SimpleColorPalette(@NotNull Color[] clrs, @NotNull String name, Color positiveColor,
      Color neutralColor, Color negativeColor) {
    this(clrs, name);

    setPositiveColor(positiveColor);
    setNeutralColor(neutralColor);
    setNegativeColor(negativeColor);
  }

  public static SimpleColorPalette createFromXML(Element xmlElement) {
    SimpleColorPalette p = new SimpleColorPalette();
    p.loadFromXML(xmlElement);
    return p;
  }

  public void applyToChartTheme(EStandardChartTheme theme) {

    List<java.awt.Color> awtColors = new ArrayList<>();
    this.forEach(c -> awtColors.add(FxColorUtil.fxColorToAWT(c)));
    java.awt.Color colors[] = awtColors.toArray(new java.awt.Color[0]);

    theme.setDrawingSupplier(new DefaultDrawingSupplier(colors, colors, colors,
        DefaultDrawingSupplier.DEFAULT_STROKE_SEQUENCE,
        DefaultDrawingSupplier.DEFAULT_OUTLINE_STROKE_SEQUENCE,
        DefaultDrawingSupplier.DEFAULT_SHAPE_SEQUENCE));
  }

  /**
   * @return The next color in the color palette.
   */
  public synchronized Color getNextColor() {

    if (this.isEmpty()) {
      logger.fine("Color palette empty, returning default color.");
      return defclr;
    }

    if (next >= this.size()) {
      next = 0;
    }

    Color clr = get(next);
    next++;

    return clr;
  }

  public java.awt.Color getNextColorAWT() {
    return FxColorUtil.fxColorToAWT(getNextColor());
  }

  @NotNull
  public Color getMainColor() {
    if (isValid()) {
      return get(MAIN_COLOR);
    }
    return Color.BLACK;
  }

  public java.awt.Color getMainColorAWT() {
    return FxColorUtil.fxColorToAWT(getMainColor());
  }

  public boolean isValid() {
    if (this.isEmpty()) {
      return false;
    }
    for (Color clr : this) {
      if (clr == null) {
        return false;
      }
    }
    if (this.isEmpty()) {
      return false;
    }
    if (positiveColor == null || negativeColor == null || neutralColor == null) {
      return false;
    }
    return true;
  }

  @NotNull
  public String getName() {
    return name;
  }

  public void setName(@NotNull String name) {
    this.name = name;
  }

  /**
   * @param color
   * @param newIndex
   * @return The new index of the moved color. -1 if called with invalid color.
   */
  public int moveColor(Color color, int newIndex) {
    return moveColor(indexOf(color), newIndex);
  }

  /**
   * @param oldIndex
   * @param newIndex
   * @return The new index of the moved color. -1 if called with invalid index.
   */
  public int moveColor(int oldIndex, int newIndex) {
    if (oldIndex < 0 || newIndex < 0 || oldIndex >= size() || newIndex >= size()) {
      logger.info("move called with invalid parameters " + oldIndex + " to " + newIndex);
      return -1;
    }

    Color clr = delegate.get(oldIndex);

    // if the color shall be moved to the end, we have to increment by 1, otherwise the last color
    // will just move one to the right.
    if (newIndex == size() - 1) {
      newIndex++;
    }

    delegate.add(newIndex, clr);

    if (oldIndex > newIndex) {
      remove(oldIndex + 1);
    } else {
      remove(oldIndex);
    }

    fireChange(new ColorPaletteChangedEvent(this, oldIndex, newIndex));

    return indexOf(clr);
  }

  public PaintScale toPaintScale(PaintScaleTransform transform, Range<Double> valueRange) {
    var paintScale = new PaintScale(valueRange);
    PaintScaleFactory psf = new PaintScaleFactory();
    return psf.createColorsForCustomPaintScaleFX(paintScale, transform, this);
  }

  /**
   * Checks for equality between two color palettes. Does not take the name into account.
   *
   * @param obj The palette.
   * @return true or false.
   */
  @Override
  public boolean equals(Object obj) {
    if (obj == null) {
      return false;
    }

    if (obj == this) {
      return true;
    }

    if (!(obj instanceof SimpleColorPalette)) {
      return false;
    }

    SimpleColorPalette palette = (SimpleColorPalette) obj;

    if (size() != palette.size()) {
      return false;
    }

    for (int i = 0; i < size(); i++) {
      if (!Objects.equals(get(i).toString(), palette.get(i).toString())) {
        return false;
      }
    }

    if (!Objects.equals(getName(), palette.getName())) {
      return false;
    }

    if (!Objects.equals(getPositiveColor().toString(), palette.getPositiveColor().toString())) {
      return false;
    }
    if (!Objects.equals(getNegativeColor().toString(), palette.getNegativeColor().toString())) {
      return false;
    }
    if (!Objects.equals(getNeutralColor().toString(), palette.getNeutralColor().toString())) {
      return false;
    }

    return true;
  }

  @Override
  public int hashCode() {
    return super.hashCode() + name.hashCode() + getPositiveColor().hashCode()
        + getNeutralColor().hashCode() + getNegativeColor().hashCode();
  }

  @Override
  public SimpleColorPalette clone() {
    SimpleColorPalette clone = new SimpleColorPalette();
    for (Color clr : this) {
      clone.add(clr);
    }
    clone.setName(getName());
    clone.setNegativeColor(getNegativeColor());
    clone.setPositiveColor(getPositiveColor());
    return clone;
  }

  @Override
  public String toString() {
    return getName() + " " + super.toString() + " pos " + getPositiveColor().toString() + " neg "
        + getNegativeColor();
  }

  public void loadFromXML(Element xmlElement) {
    this.setName(xmlElement.getAttribute(NAME_ATTRIBUTE));
    String text = xmlElement.getTextContent();

    String pos = xmlElement.getAttribute(POS_ATTRIBUTE);
    String neg = xmlElement.getAttribute(NEG_ATTRIBUTE);
    String neu = xmlElement.getAttribute(NEU_ATTRIBUTE);

    Color clrPos, clrNeg, clrNeu;

    try {
      text = text.substring(1, text.length() - 1);
      text = text.replaceAll("\\s", "");
      String[] clrs = text.split(",");
      for (String clr : clrs) {
        delegate.add(Color.web(clr));
      }
    } catch (Exception e) {
      logger.log(Level.WARNING,
          "Could not load color palette " + name + ". Setting default colors.", e);
      this.addAll(ColorsFX.getSevenColorPalette(Vision.DEUTERANOPIA, true));
    }

    try {
      clrPos = Color.web(pos);
      clrNeg = Color.web(neg);
      clrNeu = Color.web(neu);
    } catch (Exception e) {
      logger.log(Level.WARNING,
          "Could not load positive/negative colors of " + name + ". Setting default colors.", e);
      clrPos = ColorsFX.getPositiveColor(Vision.DEUTERANOPIA);
      clrNeg = ColorsFX.getNegativeColor(Vision.DEUTERANOPIA);
      clrNeu = ColorsFX.getNeutralColor();
    }

    setPositiveColor(clrPos);
    setNegativeColor(clrNeg);
    setNeutralColor(clrNeu);
  }

  /**
   * Saves this color palette to an xml element.
   *
   * @param xmlElement The xml element this palette shall be saved into.
   */
  public void saveToXML(Element xmlElement) {
    xmlElement.setAttribute(NAME_ATTRIBUTE, name);
    xmlElement.setTextContent(delegate.toString());
    xmlElement.setAttribute(POS_ATTRIBUTE, getPositiveColor().toString());
    xmlElement.setAttribute(NEG_ATTRIBUTE, getNegativeColor().toString());
    xmlElement.setAttribute(NEU_ATTRIBUTE, getNeutralColor().toString());
  }

  public Color getPositiveColor() {
    return positiveColor;
  }

  public void setPositiveColor(Color positiveColor) {
    this.positiveColor = positiveColor;
    fireChange(
        new ColorPaletteChangedEvent(this, ColorPaletteChangeEventType.POSITIVE_MARKER_UPDATED,
            positiveColor));
  }

  public java.awt.Color getPositiveColorAWT() {
    return FxColorUtil.fxColorToAWT(getPositiveColor());
  }

  public Color getNegativeColor() {
    return negativeColor;
  }

  public void setNegativeColor(Color negativeColor) {
    this.negativeColor = negativeColor;
    fireChange(
        new ColorPaletteChangedEvent(this, ColorPaletteChangeEventType.NEGATIVE_MARKER_UPDATED,
            negativeColor));
  }

  public java.awt.Color getNegativeColorAWT() {
    return FxColorUtil.fxColorToAWT(getNegativeColor());
  }

  public Color getNeutralColor() {
    return neutralColor;
  }

  public void setNeutralColor(Color neutralColor) {
    this.neutralColor = neutralColor;
    fireChange(
        new ColorPaletteChangedEvent(this, ColorPaletteChangeEventType.NEUTRAL_MARKER_UPDATED,
            neutralColor));
  }

  public java.awt.Color getNeutralColorAWT() {
    return FxColorUtil.fxColorToAWT(getNeutralColor());
  }

  // --- super type
  @Override
  public Color get(int index) {
    if (index < delegate.size()) {
      return delegate.get(index);
    }
    return delegate.get(index % delegate.size());
  }

  public java.awt.Color getAWT(int index) {
    return FxColorUtil.fxColorToAWT(get(index));
  }

  @Override
  public int size() {
    return delegate.size();
  }

  @Override
  protected void doAdd(int index, Color element) {
    delegate.add(index, element);
  }

  @Override
  protected Color doSet(int index, Color element) {
    return delegate.set(index, element);
  }

  @Override
  protected Color doRemove(int index) {
    return delegate.remove(index);
  }

}<|MERGE_RESOLUTION|>--- conflicted
+++ resolved
@@ -57,13 +57,6 @@
 
   public static final SimpleColorPalette BLUE_RED_WHITE = new SimpleColorPalette(
       new Color[]{new Color(0d, 0d, 1d, 1d), new Color(1d, 0, 0, 1d), new Color(1d, 1d, 1d, 1d)},
-<<<<<<< HEAD
-      "Default");
-
-  public static final SimpleColorPalette GREEN_YELLOW = new SimpleColorPalette(
-      new Color[]{new Color(0.f, 0.620f, 0.451f, 1f), new Color(0.941f, 0.894f, 0.259f, 1f)},
-      "Green Yellow (Color blind friendly)");
-=======
       "Blue-Red-White");
 
   public static final SimpleColorPalette GREEN_YELLOW = new SimpleColorPalette(
@@ -73,7 +66,6 @@
   public static final SimpleColorPalette BLUE_YELLOW = new SimpleColorPalette(
       new Color[]{Color.web("#2bb2ff", 1.0f), new Color(0.941f, 0.894f, 0.259f, 1f)},
       "Blue-Yellow (Color blind friendly)");
->>>>>>> 200dd730
 
   protected static final SimpleColorPalette DEFAULT_NORMAL = new SimpleColorPalette(
       ColorsFX.getSevenColorPalette(Vision.NORMAL_VISION, true), "Normal",
