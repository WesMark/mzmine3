--- conflicted
+++ resolved
@@ -194,11 +194,7 @@
    *                      overlapping, otherwise the enclosed range will be deleted.
    * @return
    */
-<<<<<<< HEAD
-  public static Range<Double> createNewNonOverlappingRange(RangeMap<Double, ?> rangeMap,
-=======
   private static Range<Double> createNewNonOverlappingRange(RangeMap<Double, ?> rangeMap,
->>>>>>> b0d078a1
       final Range<Double> proposedRange) {
 
     Entry<Range<Double>, ?> lowerEntry = rangeMap.getEntry(
