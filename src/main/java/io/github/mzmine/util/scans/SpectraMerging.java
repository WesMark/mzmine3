--- conflicted
+++ resolved
@@ -517,11 +517,7 @@
     return frame;
   }
 
-<<<<<<< HEAD
   public enum IntensityMergingType {
-    SUMMED, MAXIMUM, AVERAGE
-=======
-  public enum MergingType {
     SUMMED("Summed"),
     MAXIMUM("Maximum value"),
     AVERAGE("Average value");
@@ -536,6 +532,5 @@
     MergingType(String label) {
       this.label = label;
     }
->>>>>>> 63e20189
   }
 }