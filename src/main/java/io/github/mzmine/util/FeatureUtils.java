/*
 * Copyright (c) 2004-2024 The MZmine Development Team
 *
 * Permission is hereby granted, free of charge, to any person
 * obtaining a copy of this software and associated documentation
 * files (the "Software"), to deal in the Software without
 * restriction, including without limitation the rights to use,
 * copy, modify, merge, publish, distribute, sublicense, and/or sell
 * copies of the Software, and to permit persons to whom the
 * Software is furnished to do so, subject to the following
 * conditions:
 *
 * The above copyright notice and this permission notice shall be
 * included in all copies or substantial portions of the Software.
 *
 * THE SOFTWARE IS PROVIDED "AS IS", WITHOUT WARRANTY OF ANY KIND,
 * EXPRESS OR IMPLIED, INCLUDING BUT NOT LIMITED TO THE WARRANTIES
 * OF MERCHANTABILITY, FITNESS FOR A PARTICULAR PURPOSE AND
 * NONINFRINGEMENT. IN NO EVENT SHALL THE AUTHORS OR COPYRIGHT
 * HOLDERS BE LIABLE FOR ANY CLAIM, DAMAGES OR OTHER LIABILITY,
 * WHETHER IN AN ACTION OF CONTRACT, TORT OR OTHERWISE, ARISING
 * FROM, OUT OF OR IN CONNECTION WITH THE SOFTWARE OR THE USE OR
 * OTHER DEALINGS IN THE SOFTWARE.
 */

package io.github.mzmine.util;

import com.google.common.collect.Range;
import io.github.mzmine.datamodel.DataPoint;
import io.github.mzmine.datamodel.FeatureIdentity;
import io.github.mzmine.datamodel.FeatureStatus;
import io.github.mzmine.datamodel.IMSRawDataFile;
import io.github.mzmine.datamodel.MobilityType;
import io.github.mzmine.datamodel.PolarityType;
import io.github.mzmine.datamodel.RawDataFile;
import io.github.mzmine.datamodel.Scan;
import io.github.mzmine.datamodel.featuredata.FeatureDataUtils;
import io.github.mzmine.datamodel.featuredata.IonMobilogramTimeSeries;
import io.github.mzmine.datamodel.featuredata.IonTimeSeries;
import io.github.mzmine.datamodel.featuredata.IonTimeSeriesUtils;
import io.github.mzmine.datamodel.features.Feature;
import io.github.mzmine.datamodel.features.FeatureListRow;
import io.github.mzmine.datamodel.features.ModularDataModel;
import io.github.mzmine.datamodel.features.ModularFeature;
import io.github.mzmine.datamodel.features.ModularFeatureList;
import io.github.mzmine.datamodel.features.ModularFeatureListRow;
import io.github.mzmine.datamodel.features.compoundannotations.CompoundDBAnnotation;
import io.github.mzmine.datamodel.features.compoundannotations.FeatureAnnotation;
import io.github.mzmine.datamodel.features.types.DataType;
import io.github.mzmine.datamodel.features.types.DataTypes;
import io.github.mzmine.datamodel.features.types.ListWithSubsType;
import io.github.mzmine.datamodel.features.types.annotations.CompoundDatabaseMatchesType;
import io.github.mzmine.datamodel.features.types.annotations.SpectralLibraryMatchesType;
import io.github.mzmine.datamodel.features.types.modifiers.AnnotationType;
import io.github.mzmine.datamodel.impl.SimpleDataPoint;
import io.github.mzmine.datamodel.msms.DDAMsMsInfo;
import io.github.mzmine.main.MZmineCore;
import io.github.mzmine.util.scans.ScanUtils;
import io.github.mzmine.util.spectraldb.entry.SpectralDBAnnotation;
import java.text.Format;
import java.util.ArrayList;
import java.util.Arrays;
import java.util.HashMap;
import java.util.List;
import java.util.Map;
import java.util.Set;
import java.util.logging.Level;
import java.util.logging.Logger;
import java.util.stream.Collectors;
import org.jetbrains.annotations.NotNull;
import org.jetbrains.annotations.Nullable;

/**
 * Utilities for feature lists
 */
public class FeatureUtils {

  private static final Logger logger = Logger.getLogger(FeatureUtils.class.getName());

  private static final FeatureListRowSorter ascMzRowSorter = new FeatureListRowSorter(
      SortingProperty.MZ, SortingDirection.Ascending);

  /**
   * Common utility method to be used as Feature.toString() method in various Feature
   * implementations
   *
   * @param feature Feature to be converted to String
   * @return String representation of the feature
   */
  public static String featureToString(@Nullable Feature feature) {
    if (feature == null) {
      return "null";
    }
    StringBuffer buf = new StringBuffer();
    Format mzFormat = MZmineCore.getConfiguration().getMZFormat();
    buf.append("m/z ");
    buf.append(mzFormat.format(feature.getMZ()));

    final Float averageRT = feature.getRT();
    if (averageRT != null) {
      Format timeFormat = MZmineCore.getConfiguration().getRTFormat();
      buf.append(" (");
      buf.append(timeFormat.format(averageRT));
      buf.append(" min)");
    }

    final Float mobility = feature.getMobility();
    if (mobility != null) {
      Format mobilityFormat = MZmineCore.getConfiguration().getMobilityFormat();
      buf.append(" [");
      buf.append(mobilityFormat.format(mobility));
      buf.append(" ");
      final MobilityType unit = feature.getMobilityUnit();
      if (unit != null) {
        buf.append(unit.getUnit());
      }
      buf.append("]");
    }

    buf.append(" : ");
    buf.append(feature.getRawDataFile().getName());
    return buf.toString();
  }

  public static String rowToString(FeatureListRow row) {
    StringBuffer buf = new StringBuffer();
    Format mzFormat = MZmineCore.getConfiguration().getMZFormat();

    buf.append("#");
    buf.append(row.getID());

    buf.append(" m/z ");
    buf.append(mzFormat.format(row.getAverageMZ()));

    final Float averageRT = row.getAverageRT();
    if (averageRT != null) {
      Format timeFormat = MZmineCore.getConfiguration().getRTFormat();
      buf.append(" (");
      buf.append(timeFormat.format(averageRT));
      buf.append(" min)");
    }

    final Float mobility = row.getAverageMobility();
    if (mobility != null) {
      Format mobilityFormat = MZmineCore.getConfiguration().getMobilityFormat();
      buf.append(" [");
      buf.append(mobilityFormat.format(mobility));
      buf.append(" ");
      final MobilityType unit = row.getBestFeature().getMobilityUnit();
      if (unit != null) {
        buf.append(unit.getUnit());
      }
      buf.append("]");
    }

    return buf.toString();
  }

  /**
   * Compares identities of two feature list rows. 1) if preferred identities are available, they
   * must be same 2) if no identities are available on both rows, return true 3) otherwise all
   * identities on both rows must be same
   *
   * @return True if identities match between rows
   */
  public static boolean compareIdentities(FeatureListRow row1, FeatureListRow row2) {

    if ((row1 == null) || (row2 == null)) {
      return false;
    }

    // If both have preferred identity available, then compare only those
    FeatureIdentity row1PreferredIdentity = row1.getPreferredFeatureIdentity();
    FeatureIdentity row2PreferredIdentity = row2.getPreferredFeatureIdentity();
    if ((row1PreferredIdentity != null) && (row2PreferredIdentity != null)) {
      return row1PreferredIdentity.getName().equals(row2PreferredIdentity.getName());
    }

    // If no identities at all for both rows, then return true
    List<FeatureIdentity> row1Identities = row1.getPeakIdentities();
    List<FeatureIdentity> row2Identities = row2.getPeakIdentities();
    if ((row1Identities.isEmpty()) && (row2Identities.isEmpty())) {
      return true;
    }

    // Otherwise compare all against all and require that each identity has
    // a matching identity on the other row
    if (row1Identities.size() != row2Identities.size()) {
      return false;
    }
    boolean sameID = false;
    for (FeatureIdentity row1Identity : row1Identities) {
      sameID = false;
      for (FeatureIdentity row2Identity : row2Identities) {
        if (row1Identity.getName().equals(row2Identity.getName())) {
          sameID = true;
          break;
        }
      }
      if (!sameID) {
        break;
      }
    }

    return sameID;
  }

  /**
   * Compare charge state of the best MS/MS precursor masses
   *
   * @param row1 FeatureListRow 1
   * @param row2 FeatureListRow 2
   * @return true, same charge state
   */
  public static boolean compareChargeState(FeatureListRow row1, FeatureListRow row2) {

    assert ((row1 != null) && (row2 != null));

    int firstCharge = row1.getBestFeature().getCharge();
    int secondCharge = row2.getBestFeature().getCharge();

    return (firstCharge == 0) || (secondCharge == 0) || (firstCharge == secondCharge);

  }

  /**
   * Returns true if feature list row contains a compound identity matching to id
   */
  public static boolean containsIdentity(FeatureListRow row, FeatureIdentity id) {

    for (FeatureIdentity identity : row.getPeakIdentities()) {
      if (identity.getName().equals(id.getName())) {
        return true;
      }
    }

    return false;
  }

  /**
   * Finds a combined m/z range that covers all given features
   */
  public static Range<Double> findMZRange(Feature[] features) {

    Range<Double> mzRange = null;

    for (Feature p : features) {
      if (mzRange == null) {
        mzRange = p.getRawDataPointsMZRange();
      } else {
        mzRange = mzRange.span(p.getRawDataPointsMZRange());
      }
    }

    return mzRange;

  }

  /**
   * Integrates over a given m/z and rt range within a raw data file.
   *
   * @param dataFile
   * @param rtRange
   * @param mzRange
   * @return The result of the integration.
   */
  public static double integrateOverMzRtRange(RawDataFile dataFile, List<Scan> scans,
      Range<Float> rtRange, Range<Double> mzRange) {
    final IonTimeSeries<?> series = IonTimeSeriesUtils.extractIonTimeSeries(dataFile, scans,
        mzRange, rtRange, null);

    return FeatureDataUtils.calculateArea(series);
  }


  /**
   * @param row The row.
   * @return The average retention time range of all features contained in this feature list row
   * across all raw data files. Empty range (0,0) if the row is null or has no feature assigned to
   * it.
   */
  public @NotNull
  static Range<Float> getFeatureListRowAvgRtRange(FeatureListRow row) {

    if (row == null || row.getBestFeature() == null) {
      return Range.closed(0.f, 0.f);
    }

    int size = row.getFeatures().size();
    double[] lower = new double[size];
    double[] upper = new double[size];

    Feature[] f = row.getFeatures().toArray(new Feature[0]);

    for (int i = 0; i < size; i++) {
      if (f[i] == null) {
        continue;
      }

      Range<Float> r = f[i].getRawDataPointsRTRange();

      lower[i] = r.lowerEndpoint();
      upper[i] = r.upperEndpoint();
    }

    float avgL = 0, avgU = 0;
    for (int i = 0; i < size; i++) {
      avgL += (float) lower[i];
      avgU += (float) upper[i];
    }
    avgL /= size;
    avgU /= size;

    return Range.closed(avgL, avgU);
  }

  /**
   * Creates a copy of a FeatureListRow.
   *
   * @param row A row.
   * @return A copy of row.
   */
  public static ModularFeatureListRow copyFeatureRow(final ModularFeatureListRow row) {
    return copyFeatureRow(row.getFeatureList(), row, true);
  }

  /**
   * Create a copy of a feature list row.
   *
   * @param newFeatureList
   * @param row            the row to copy.
   * @return the newly created copy.
   */
  private static ModularFeatureListRow copyFeatureRow(ModularFeatureList newFeatureList,
      final ModularFeatureListRow row, boolean copyFeatures) {
    // Copy the feature list row.
    final ModularFeatureListRow newRow = new ModularFeatureListRow(newFeatureList, row,
        copyFeatures);

    // TODO this should actually be already copied in the feature list row constructor (all DataTypes are)
//     if (row.getFeatureInformation() != null) {
//      SimpleFeatureInformation information =
//              new SimpleFeatureInformation(new HashMap<>(row.getFeatureInformation().getAllProperties()));
//      newRow.setFeatureInformation(information);
//    }

    return newRow;
  }

  /**
   * Creates a copy of an array of FeatureListRows.
   *
   * @param rows The rows to be copied.
   * @return A copy of rows.
   */
  public static ModularFeatureListRow[] copyFeatureRows(final ModularFeatureListRow[] rows) {
    ModularFeatureListRow[] newRows = new ModularFeatureListRow[rows.length];
    for (int i = 0; i < newRows.length; i++) {
      newRows[i] = copyFeatureRow(rows[i]);
    }
    return newRows;
  }

  public static ModularFeatureListRow[] copyFeatureRows(ModularFeatureList newFeatureList,
      final ModularFeatureListRow[] rows, boolean copyFeatures) {
    ModularFeatureListRow[] newRows = new ModularFeatureListRow[rows.length];
    for (int i = 0; i < newRows.length; i++) {
      newRows[i] = copyFeatureRow(newFeatureList, rows[i], copyFeatures);
    }
    return newRows;
  }

  public static List<ModularFeatureListRow> copyFeatureRows(
      final List<ModularFeatureListRow> rows) {
    return rows.stream().map(row -> copyFeatureRow(row)).collect(Collectors.toList());
  }

  public static List<ModularFeatureListRow> copyFeatureRows(ModularFeatureList newFeatureList,
      final List<ModularFeatureListRow> rows, boolean copyFeatures) {
    return rows.stream().map(row -> copyFeatureRow(newFeatureList, row, copyFeatures))
        .collect(Collectors.toList());
  }

  /**
   * Convenience method to sort an array of FeatureListRows by ascending m/z
   *
   * @param rows
   * @return Array sorted by ascending m/z.
   */
  public static FeatureListRow[] sortRowsMzAsc(FeatureListRow[] rows) {
    Arrays.sort(rows, ascMzRowSorter);
    return rows;
  }

  /**
   * Builds simple modular feature from manual feature using mz and rt range.
   *
   * @param featureList
   * @param dataFile
   * @param rtRange
   * @param mzRange
   * @return The result of the integration.
   */
  public static ModularFeature buildSimpleModularFeature(ModularFeatureList featureList,
      RawDataFile dataFile, Range<Float> rtRange, Range<Double> mzRange) {

    // Get MS1 scans in RT range.
    Scan[] scanRange = dataFile.getScanNumbers(1, rtRange);

    // Feature parameters.
    DataPoint targetDP[] = new DataPoint[scanRange.length];
    double targetMZ;
    float targetRT, targetHeight, targetArea;
    targetMZ = (mzRange.lowerEndpoint() + mzRange.upperEndpoint()) / 2;
    targetRT = (float) (rtRange.upperEndpoint() + rtRange.lowerEndpoint()) / 2;
    targetHeight = targetArea = 0;
    Scan representativeScan = null;
    List<Scan> allMS2fragmentScanNumbers = ScanUtils.streamAllMS2FragmentScans(dataFile, rtRange,
        mzRange).toList();

    // Get target data points, height, and estimated area over range.
    for (int i = 0; i < scanRange.length; i++) {
      Scan scan = scanRange[i];
      double mz = targetMZ;
      double intensity = 0;

      // Get base peak for target.
      DataPoint basePeak = ScanUtils.findBasePeak(scan, mzRange);

      // If peak exists, get data point values.
      if (basePeak != null) {
        mz = basePeak.getMZ();
        intensity = basePeak.getIntensity();
      }

      // Add data point to array.
      targetDP[i] = new SimpleDataPoint(mz, intensity);

      // Update feature height and scan.
      if (intensity > targetHeight) {
        targetHeight = (float) intensity;
        representativeScan = scan;
      }

      // Skip area calculation for last datapoint.
      if (i == scanRange.length - 1) {
        break;
      }

      // Get next scan for area calculation.
      Scan nextScan = scanRange[i + 1];
      DataPoint nextBasePeak = ScanUtils.findBasePeak(scan, mzRange);
      double nextIntensity = 0;

      if (nextBasePeak != null) {
        nextIntensity = nextBasePeak.getIntensity();
      }

      // Naive area under the curve calculation.
      double rtDifference = nextScan.getRetentionTime() - scan.getRetentionTime();
      rtDifference *= 60;
      targetArea += (float) (rtDifference * (intensity + nextIntensity) / 2);
    }

    if (targetHeight != 0) {

      // Set intensity range with maximum height in range.
      Range intensityRange = Range.open((float) 0.0, targetHeight);

      // Build new feature for target.
      ModularFeature newPeak = new ModularFeature(featureList, dataFile, targetMZ, targetRT,
          targetHeight, targetArea, scanRange, targetDP, FeatureStatus.DETECTED, representativeScan,
          allMS2fragmentScanNumbers, rtRange, mzRange, intensityRange);

      return newPeak;
    } else {
      return null;
    }
  }

  /**
   * Loops over all {@link DataType}s in a {@link FeatureListRow}. Extracts all annotations derived
   * from a {@link CompoundDBAnnotation} in all {@link AnnotationType}s derived from the
   * {@link ListWithSubsType} within the {@link FeatureListRow}'s
   * {@link io.github.mzmine.datamodel.features.ModularDataModel}.
   *
   * @param selectedRow The row
   * @return List of all annotations.
   */
  @NotNull
  public static List<CompoundDBAnnotation> extractAllCompoundAnnotations(
      FeatureListRow selectedRow) {
    final List<CompoundDBAnnotation> compoundAnnotations = new ArrayList<>();
    final Set<DataType> dataTypes = selectedRow.getTypes();
    for (DataType dataType : dataTypes) {
      if (dataType instanceof ListWithSubsType<?> listType && dataType instanceof AnnotationType) {
        final List<?> list = selectedRow.get(listType);
        if (list != null && !list.isEmpty()) {
          list.stream().filter(c -> c instanceof CompoundDBAnnotation)
              .forEach(c -> compoundAnnotations.add((CompoundDBAnnotation) c));
        }
      }
    }
    return compoundAnnotations;
  }

  public static boolean isImsFeature(Feature f) {
    return f.getRawDataFile() instanceof IMSRawDataFile
        && f.getFeatureData() instanceof IonMobilogramTimeSeries;
  }

  /**
   * Extracts the best (most confident) {@link FeatureAnnotation} from a feature/row.
   *
   * @param m The row/feature.
   * @return The annotation or null.
   */
  @Nullable
  public static FeatureAnnotation getBestFeatureAnnotation(ModularDataModel m) {
    final List<SpectralDBAnnotation> specDb = m.get(SpectralLibraryMatchesType.class);
    if (specDb != null && !specDb.isEmpty()) {
      return specDb.get(0);
    }

    final List<CompoundDBAnnotation> comp = m.get(CompoundDatabaseMatchesType.class);
    if (comp != null && !comp.isEmpty()) {
      return comp.get(0);
    }

    return null;
  }


  /**
   * Extracts a sub-value for any data type from annotations that implement {@link ListWithSubsType}
   * and {@link AnnotationType}, e.g. {@link CompoundDatabaseMatchesType} and
   * {@link SpectralLibraryMatchesType}. (Basically all annotations should implement this) Can be
   * used to create a consensus formula, annotation or else.
   *
   * @param featureListRow The row.
   * @param theType        The sub data type of which to extract the value from.
   * @param <K>            The class of the annotation that contains the data type theType.
   * @param <V>            The value of the data type in the annotation class K.
   * @return A mapping of annotation list type to the sub data type value.
   */
  public static <K extends ListWithSubsType & AnnotationType, V> Map<K, V> extractSubValueFromAllAnnotations(
      FeatureListRow featureListRow, Class<? extends DataType<V>> theType) {

    return extractSubValueFromAllAnnotations(featureListRow, DataTypes.get(theType));
  }

  /**
   * Extracts a sub-value for any data type from annotations that implement {@link ListWithSubsType}
   * and {@link AnnotationType}, e.g. {@link CompoundDatabaseMatchesType} and
   * {@link SpectralLibraryMatchesType}. (Basically all annotations should implement this) Can be
   * used to create a consensus formula, annotation or else.
   *
   * @param featureListRow The row.
   * @param theType        The sub data type of which to extract the value from.
   * @param <K>            The class of the annotation that contains the data type theType.
   * @param <V>            The value of the data type in the annotation class K.
   * @return A mapping of annotation list type to the sub data type value.
   */
  public static <K extends ListWithSubsType & AnnotationType, V> Map<K, V> extractSubValueFromAllAnnotations(
      FeatureListRow featureListRow, DataType<V> theType) {
    final Map<K, V> result = new HashMap<>();

    // get ALL DataTypes from the feature list
    final Set<DataType> dataTypes = featureListRow.getTypes();

    for (DataType<?> type : dataTypes) {

      // filter for ListWithSubsType which are an annotation
      if (!(type instanceof ListWithSubsType<?> listType)
          || !(listType instanceof AnnotationType)) {
        continue;
      }

      // get the actual value of the ListWithSubsType stored in the feature list, we know its a list
      final List<?> annotationList = featureListRow.get(listType);

      if (annotationList == null || annotationList.isEmpty()) {
        continue;
      }

      // get the list of subTypes
      final List<DataType> subDataTypeList = listType.getSubDataTypes();

      // check if the searched data type exists in the listWithSubsType
      final int subColIndex = subDataTypeList.indexOf(theType);
      if (subColIndex == -1) {
        continue;
      }

      try {
        V value = (V) listType.getSubColValue(subColIndex, annotationList);
        result.put((K) listType, value);
      } catch (ClassCastException e) {
        logger.log(Level.WARNING, e.getMessage(), e);
      }
    }

    return result;
  }

<<<<<<< HEAD
=======
  public static Integer extractBestAbsoluteChargeState(FeatureListRow row) {
    return extractBestAbsoluteChargeState(row, row.getMostIntenseFragmentScan());
  }

  /**
   * Get the absolute/unsigned polarity of this row. Checks the row charge first, then the supplied
   * scan and then the best feature. If the charge is undetermined, the default of 1 is returned.
   */
  public static int extractBestAbsoluteChargeState(FeatureListRow row, Scan scan) {
    final Integer rowCharge = row.getRowCharge();
    if (rowCharge != null && rowCharge != 0) {
      return Math.abs(rowCharge);
    }
    if (scan.getMsMsInfo() instanceof DDAMsMsInfo dda) {
      final Integer precursorCharge = dda.getPrecursorCharge();
      if (precursorCharge != null && precursorCharge != 0) {
        return Math.abs(precursorCharge);
      }
    }
    final Integer featureCharge = row.getBestFeature().getCharge();
    if (featureCharge != null && featureCharge != 0) {
      return Math.abs(featureCharge);
    }

    return 1;
  }

  public static PolarityType extractBestPolarity(FeatureListRow row) {
    return extractBestPolarity(row, null);
  }

  /**
   * Extracts the best polarity from the row. Checks the supplied scan first, then the row fragment
   * scan and then the best feature fragment scan. IF no polarity is found, positive
   */
  public static PolarityType extractBestPolarity(FeatureListRow row, Scan scan) {
    if (scan != null && scan.getPolarity() != null) {
      return scan.getPolarity();
    }
    if (row.getMostIntenseFragmentScan() != null) {
      return row.getMostIntenseFragmentScan().getPolarity();
    }
    if (row.getBestFeature().getRepresentativeScan() != null) {
      final PolarityType pol = row.getBestFeature().getRepresentativeScan().getPolarity();
      if (pol != null) {
        return pol;
      }
    }
    return PolarityType.POSITIVE;
  }

  public static Integer extractBestSignedChargeState(FeatureListRow row, Scan scan) {
    final int absCharge = extractBestAbsoluteChargeState(row, scan);
    final PolarityType pol = extractBestPolarity(row, scan);

    return absCharge * pol.getSign();
  }
>>>>>>> 2b9ec088
}<|MERGE_RESOLUTION|>--- conflicted
+++ resolved
@@ -603,8 +603,6 @@
     return result;
   }
 
-<<<<<<< HEAD
-=======
   public static Integer extractBestAbsoluteChargeState(FeatureListRow row) {
     return extractBestAbsoluteChargeState(row, row.getMostIntenseFragmentScan());
   }
@@ -662,5 +660,4 @@
 
     return absCharge * pol.getSign();
   }
->>>>>>> 2b9ec088
 }