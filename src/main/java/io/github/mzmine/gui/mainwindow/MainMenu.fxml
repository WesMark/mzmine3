<?xml version="1.0" encoding="UTF-8"?>

<?import io.github.mzmine.util.javafx.WindowsMenu?>
<?import javafx.scene.control.Menu?>
<?import javafx.scene.control.MenuBar?>
<?import javafx.scene.control.MenuItem?>
<?import javafx.scene.control.SeparatorMenuItem?>
<?import javafx.scene.input.KeyCodeCombination?>
<MenuBar useSystemMenuBar="true"
  xmlns="http://javafx.com/javafx/8" xmlns:fx="http://javafx.com/fxml/1"
  fx:controller="io.github.mzmine.gui.mainwindow.MainMenuController">


  <!-- PROJECT -->
  <Menu text="Project">
    <Menu fx:id="recentProjectsMenu" text="Open recent project..."
      onShowing="#fillRecentProjects"/>
    <MenuItem text="Open project" onAction="#runModule"
      userData="io.github.mzmine.modules.io.projectload.ProjectLoadModule">
      <accelerator>
        <KeyCodeCombination alt="UP" code="O"
          control="DOWN" meta="UP" shift="UP" shortcut="UP"/>
      </accelerator>
    </MenuItem>
    <MenuItem text="Save project" onAction="#runModule"
      userData="io.github.mzmine.modules.io.projectsave.ProjectSaveModule">
      <accelerator>
        <KeyCodeCombination alt="UP" code="S"
          control="DOWN" meta="UP" shift="UP" shortcut="UP"/>
      </accelerator>
    </MenuItem>
    <MenuItem text="Save project as" onAction="#runModule"
      userData="io.github.mzmine.modules.io.projectsave.ProjectSaveAsModule">
      <accelerator>
        <KeyCodeCombination alt="DOWN" code="S"
          control="DOWN" meta="UP" shift="UP" shortcut="UP"/>
      </accelerator>
    </MenuItem>
    <MenuItem text="Close project" onAction="#closeProject">
      <accelerator>
        <KeyCodeCombination alt="UP" code="W"
          control="DOWN" meta="UP" shift="UP" shortcut="UP"/>
      </accelerator>
    </MenuItem>

    <SeparatorMenuItem/>
    <MenuItem text="Batch mode" onAction="#runModule"
      userData="io.github.mzmine.modules.batchmode.BatchModeModule">
      <accelerator>
        <KeyCodeCombination alt="UP" code="B"
          control="DOWN" meta="UP" shift="UP" shortcut="UP"/>
      </accelerator>
    </MenuItem>

    <SeparatorMenuItem/>
    <MenuItem text="Set sample parameters"
      onAction="#setSampleParams"/>

    <SeparatorMenuItem/>
    <MenuItem text="Set preferences" onAction="#setPreferences"/>

    <SeparatorMenuItem/>
    <MenuItem text="Save MZmine parameters" onAction="#runModule"
      userData=""/>
    <MenuItem text="Load MZmine parameters" onAction="#runModule"
      userData=""/>

    <SeparatorMenuItem/>
    <MenuItem text="Export audit log" onAction="#runModule"
      userData="io.github.mzmine.modules.auditlogexport.AuditLogExportModule"/>

    <SeparatorMenuItem/>
    <MenuItem text="Exit" onAction="#exitApplication"/>
  </Menu>


  <!-- RAW DATA METHODS -->
  <Menu text="Raw data methods">
    <Menu text="Raw data import">
      <MenuItem onAction="#runModule" text="MS data (advanced)"
        userData="io.github.mzmine.modules.io.import_all_data_files.AllSpectralDataImportModule"/>

      <SeparatorMenuItem/>

      <MenuItem onAction="#runModule" text="mzML"
        userData="io.github.mzmine.modules.io.import_mzml_msdk.MSDKmzMLImportModule"/>
      <!-- *Obsolete* MenuItem onAction="#runModule" text="mzML via jmzml"
        userData="io.github.mzmine.modules.io.import_mzml_jmzml.MzMLImportModule"/ -->
      <MenuItem onAction="#runModule" text="imzML"
        userData="io.github.mzmine.modules.io.import_imzml.ImzMLImportModule"/>
      <MenuItem onAction="#runModule" text="netCDF"
        userData="io.github.mzmine.modules.io.import_netcdf.NetCDFImportModule"/>
      <MenuItem onAction="#runModule" text="mzXML"
        userData="io.github.mzmine.modules.io.import_mzxml.MzXMLImportModule"/>
      <MenuItem onAction="#runModule" text="mzData"
        userData="io.github.mzmine.modules.io.import_mzdata.MzDataImportModule"/>

      <SeparatorMenuItem/>

      <MenuItem onAction="#runModule" text="Thermo RAW"
        userData="io.github.mzmine.modules.io.import_thermo_raw.ThermoRawImportModule"/>
      <MenuItem onAction="#runModule" text="Waters RAW"
        userData="io.github.mzmine.modules.io.import_waters_raw.WatersRawImportModule"/>
      <MenuItem onAction="#runModule" text="Bruker TDF"
        userData="io.github.mzmine.modules.io.import_bruker_tdf.TDFImportModule"/>
      <MenuItem onAction="#runModule" text="Bruker TSF"
        userData="io.github.mzmine.modules.io.import_bruker_tsf.TSFImportModule"/>
      <MenuItem onAction="#runModule" text="ZIP / gzip"
        userData="io.github.mzmine.modules.io.import_zip.ZipImportModule"/>

      <SeparatorMenuItem/>

      <MenuItem onAction="#runModule" text="ICP-MS CVS"
        userData="io.github.mzmine.modules.io.import_icpms_csv.IcpMsCVSImportModule"/>
      <accelerator>
        <KeyCodeCombination alt="UP" code="I" control="DOWN" meta="UP" shift="UP" shortcut="UP"/>
      </accelerator>

    </Menu>


    <Menu text="Raw data export">
      <MenuItem text="mzML"
        onAction="#runModule"
        userData="io.github.mzmine.modules.io.export_mzml.MzMLExportModule"/>
      <MenuItem text="netCDF"
        onAction="#runModule"
        userData="io.github.mzmine.modules.io.export_netcdf.NetCDFExportModule"/>
      <MenuItem text="Export scans mgf, txt, msp and mzML"
        onAction="#runModule"
        userData="io.github.mzmine.modules.io.export_scans.ExportScansFromRawFilesModule"/>
      <MenuItem text="Extract scans to CSV file"
        onAction="#runModule"
        userData="io.github.mzmine.modules.io.export_scans.ExportScansModule"/>
    </Menu>
    <Menu text="Raw data filtering">
      <MenuItem text="Scan by scan filtering"
        onAction="#runModule"
        userData="io.github.mzmine.modules.dataprocessing.filter_scanfilters.ScanFiltersModule"/>
      <MenuItem text="Crop filter" onAction="#runModule"
        userData="io.github.mzmine.modules.dataprocessing.filter_cropfilter.CropFilterModule"/>
      <MenuItem text="Baseline correction" onAction="#runModule"
        userData="io.github.mzmine.modules.dataprocessing.filter_baselinecorrection.BaselineCorrectionModule"/>
      <MenuItem text="Align scans (MS1)" onAction="#runModule"
        userData="io.github.mzmine.modules.dataprocessing.filter_alignscans.AlignScansModule"/>
      <MenuItem text="Scan smoothing (MS1)" onAction="#runModule"
        userData="io.github.mzmine.modules.dataprocessing.filter_scansmoothing.ScanSmoothingModule"/>
    </Menu>

    <Menu text="Mass detection">
      <MenuItem text="Mass detection" onAction="#runModule"
        userData="io.github.mzmine.modules.dataprocessing.featdet_massdetection.MassDetectionModule"/>
      <MenuItem onAction="#runModule"
        text="FTMS shoulder peak filter"
        userData="io.github.mzmine.modules.dataprocessing.featdet_shoulderpeaksfilter.ShoulderPeaksFilterModule"/>
      <MenuItem onAction="#runModule"
        text="Mass calibration"
        userData="io.github.mzmine.modules.dataprocessing.featdet_masscalibration.MassCalibrationModule"/>
    </Menu>

    <Menu text="File merging">
      <MenuItem text="Raw data file merging" onAction="#runModule"
        userData="io.github.mzmine.modules.dataprocessing.filter_merge.RawFileMergeModule"/>
      <MenuItem text="Mobility scan merging" onAction="#runModule"
        userData="io.github.mzmine.modules.dataprocessing.featdet_mobilityscanmerger.MobilityScanMergerModule"/>
    </Menu>

  </Menu>


  <Menu text="Feature detection">
    <Menu text="LC-MS">
      <MenuItem onAction="#runModule"
        text="ADAP chromatogram builder"
        userData="io.github.mzmine.modules.dataprocessing.featdet_adapchromatogrambuilder.ModularADAPChromatogramBuilderModule"/>
      <MenuItem text="GridMass" onAction="#runModule"
        userData="io.github.mzmine.modules.dataprocessing.featdet_gridmass.GridMassModule"/>
      <MenuItem onAction="#runModule"
        text="Targeted feature detection"
        userData="io.github.mzmine.modules.dataprocessing.featdet_targeted.TargetedFeatureDetectionModule"/>
    </Menu>
    <Menu text="LC-IMS-MS">
      <MenuItem onAction="#runModule"
        text="Ion mobility trace builder"
        userData="io.github.mzmine.modules.dataprocessing.featdet_ionmobilitytracebuilder.IonMobilityTraceBuilderModule"/>
      <MenuItem onAction="#runModule"
        text="Recursive IMS builder"
        userData="io.github.mzmine.modules.dataprocessing.featdet_recursiveimsbuilder.RecursiveIMSBuilderModule"/>
    </Menu>
    <Menu text="Imaging">
      <MenuItem onAction="#runModule"
        text="Image builder"
        userData="io.github.mzmine.modules.dataprocessing.featdet_imagebuilder.ImageBuilderModule"/>
      <MenuItem onAction="#runModule"
        text="Ion mobility image expander"
        userData="io.github.mzmine.modules.dataprocessing.featdet_imsmsi.IonMobilityImageExpanderModule"/>
    </Menu>
    <Menu text="MSn">
      <MenuItem onAction="#runModule"
        text="MSn feature list builder"
        userData="io.github.mzmine.modules.dataprocessing.featdet_msn.MsnFeatureDetectionModule"/>
    </Menu>
    <Menu text="SRM">
      <MenuItem onAction="#runModule"
        text="SRM feature list builder (TODO)" userData="TODO"/>
    </Menu>

    <SeparatorMenuItem/>

    <MenuItem text="Smoothing"
      onAction="#runModule"
      userData="io.github.mzmine.modules.dataprocessing.featdet_smoothing.SmoothingModule"/>

    <Menu text="Chromatogram resolving">
      <MenuItem text="ADAP resolver" onAction="#runModule"
        userData="io.github.mzmine.modules.dataprocessing.featdet_chromatogramdeconvolution.ADAPpeakpicking.AdapResolverModule"/>
      <MenuItem text="Baseline resolver" onAction="#runModule"
        userData="io.github.mzmine.modules.dataprocessing.featdet_chromatogramdeconvolution.baseline.BaselineFeatureResolverModule"/>
      <MenuItem text="CentWave resolver" onAction="#runModule"
        userData="io.github.mzmine.modules.dataprocessing.featdet_chromatogramdeconvolution.centwave.CentWaveResolverModule"/>
      <MenuItem text="Local minimum resolver" onAction="#runModule"
        userData="io.github.mzmine.modules.dataprocessing.featdet_chromatogramdeconvolution.minimumsearch.MinimumSearchFeatureResolverModule"/>
      <MenuItem text="Noise amplitude resolver" onAction="#runModule"
        userData="io.github.mzmine.modules.dataprocessing.featdet_chromatogramdeconvolution.noiseamplitude.NoiseAmplitudeResolverModule"/>
      <MenuItem text="Savitzky Golay resolver" onAction="#runModule"
        userData="io.github.mzmine.modules.dataprocessing.featdet_chromatogramdeconvolution.savitzkygolay.SavitzkyGolayResolverModule"/>
    </Menu>

    <MenuItem onAction="#runModule"
      text="Mobilogram binning"
      userData="io.github.mzmine.modules.dataprocessing.featdet_mobilogram_summing.MobilogramBinningModule"/>

    <SeparatorMenuItem/>

  </Menu>

  <!-- FEATURE LIST METHODS -->
  <Menu text="Feature list methods">
    <Menu text="Import feature list">
      <MenuItem text="mzTab" onAction="#runModule"
        userData="io.github.mzmine.modules.io.mztabimport.MzTabImportModule"/>
      <MenuItem text="mzTab-m" onAction="#runModule"
        userData="io.github.mzmine.modules.io.mztabmimport.MZTabmImportModule"/>
      <MenuItem text="csv" onAction="#runModule"
        userData="io.github.mzmine.modules.io.csvimport.CsvImportModule"/>
    </Menu>

    <Menu text="Export feature list">
      <MenuItem text="CSV" onAction="#runModule"
        userData="io.github.mzmine.modules.io.export_features_csv.CSVExportModularModule"/>
      <MenuItem text="CSV (legacy MZmine 2)" onAction="#runModule"
        userData="io.github.mzmine.modules.io.export_features_csv_legacy.LegacyCSVExportModule"/>
      <MenuItem text="MetaboAnalyst" onAction="#runModule"
        userData="io.github.mzmine.modules.io.export_metaboanalyst.MetaboAnalystExportModule"/>
      <MenuItem text="mzTab" onAction="#runModule"
        userData="io.github.mzmine.modules.io.export_mztab.MzTabExportModule"/>
      <MenuItem text="mzTab-m" onAction="#runModule"
        userData="io.github.mzmine.modules.io.export_mztabm.MZTabmExportModule"/>
      <MenuItem text="SQL Database" onAction="#runModule"
        userData="io.github.mzmine.modules.io.export_sql.SQLExportModule"/>
      <MenuItem text="MSP file (ADAP)" onAction="#runModule"
        userData="io.github.mzmine.modules.io.export_msp.AdapMspExportModule"/>
      <MenuItem text="MGF file (ADAP)" onAction="#runModule"
        userData="io.github.mzmine.modules.io.export_mgf.AdapMgfExportModule"/>
      <MenuItem text="GNPS - feature based molecular networking"
        onAction="#runModule"
        userData="io.github.mzmine.modules.io.export_gnps.fbmn.GnpsFbmnExportAndSubmitModule"/>
      <MenuItem text="GNPS-GC-MS (with ADAP)"
        onAction="#runModule"
        userData="io.github.mzmine.modules.io.export_gnps.gc.GnpsGcExportAndSubmitModule"/>
      <MenuItem text="SIRIUS / CSI-FingerID" onAction="#runModule"
        userData="io.github.mzmine.modules.io.export_sirius.SiriusExportModule"/>
      <MenuItem text="Export feature networks to csv" onAction="#runModule"
        userData="io.github.mzmine.modules.dataprocessing.group_metacorrelate.export.ExportCorrAnnotationModule"/>
    </Menu>


    <Menu text="Feature grouping">
      <MenuItem text="metaCorrelate (corrGroup)" onAction="#runModule"
        userData="io.github.mzmine.modules.dataprocessing.group_metacorrelate.corrgrouping.CorrelateGroupingModule"/>
      <MenuItem text="MS/MS similarity" onAction="#runModule"
        userData="io.github.mzmine.modules.dataprocessing.group_metacorrelate.msms.similarity.MS2SimilarityModule"/>
      <MenuItem text="Ion identity networking" onAction="#runModule"
        userData="io.github.mzmine.modules.dataprocessing.id_ion_identity_networking.ionidnetworking.IonNetworkingModule"/>
      <MenuItem text="Add more ion identities" onAction="#runModule"
      userData="io.github.mzmine.modules.dataprocessing.id_ion_identity_networking.addionannotations.AddIonNetworkingModule"/>
      <MenuItem text="Refine ion identities" onAction="#runModule"
      userData="io.github.mzmine.modules.dataprocessing.id_ion_identity_networking.refinement.IonNetworkRefinementModule"/>
      <MenuItem text="Formula prediction on ion identities" onAction="#runModule"
      userData="io.github.mzmine.modules.dataprocessing.id_ion_identity_networking.formula.prediction.FormulaPredictionIonNetworkModule"/>
      <MenuItem text="Average formulas" onAction="#runModule"
      userData="io.github.mzmine.modules.dataprocessing.id_ion_identity_networking.formula.createavgformulas.CreateAvgNetworkFormulasModule"/>
      <MenuItem text="Check MS/MS ion identities" onAction="#runModule"
      userData="io.github.mzmine.modules.dataprocessing.id_ion_identity_networking.checkmsms.IonNetworkMSMSCheckModule"/>
      <MenuItem text="Clear ion identities" onAction="#runModule"
      userData="io.github.mzmine.modules.dataprocessing.id_ion_identity_networking.clearionids.ClearIonIdentitiesModule"/>
    </Menu>

    <Menu text="Spectral deconvolution">
      <MenuItem text="Hierarchical clustering"
        onAction="#runModule"
        userData="io.github.mzmine.modules.dataprocessing.adap_hierarchicalclustering.ADAPHierarchicalClusteringModule"/>
      <MenuItem text="Multivariate curve resolution"
        onAction="#runModule"
        userData="io.github.mzmine.modules.dataprocessing.adap_mcr.ADAPMultivariateCurveResolutionModule"/>
    </Menu>

    <Menu text="Isotopes">
      <MenuItem text="Isotope grouper" onAction="#runModule"
        userData="io.github.mzmine.modules.dataprocessing.filter_isotopegrouper.IsotopeGrouperModule"/>
      <MenuItem text="Isotope peak scanner" onAction="#runModule"
        userData="io.github.mzmine.modules.dataprocessing.id_isotopepeakscanner.IsotopePeakScannerModule"/>
    </Menu>

    <Menu text="Feature list filtering">
      <MenuItem text="Duplicate feature filter"
        onAction="#runModule"
        userData="io.github.mzmine.modules.dataprocessing.filter_duplicatefilter.DuplicateFilterModule"/>
      <MenuItem text="Feature list rows filter"
        onAction="#runModule"
        userData="io.github.mzmine.modules.dataprocessing.filter_rowsfilter.RowsFilterModule"/>
      <MenuItem text="Feature filter" onAction="#runModule"
        userData="io.github.mzmine.modules.dataprocessing.filter_featurefilter.FeatureFilterModule"/>
      <MenuItem text="Peak comparison rows filter"
        onAction="#runModule"
        userData="io.github.mzmine.modules.dataprocessing.filter_peakcomparisonrowfilter.PeakComparisonRowFilterModule"/>
      <MenuItem text="Clear feature list annotations"
        onAction="#runModule"
        userData="io.github.mzmine.modules.dataprocessing.filter_clearannotations.FeatureListClearAnnotationsModule"/>
      <MenuItem text="Neutral loss filter" onAction="#runModule"
        userData="io.github.mzmine.modules.dataprocessing.filter_neutralloss.NeutralLossFilterModule"/>
      <MenuItem onAction="#runModule" text="mobility-m/z region filter"
        userData="io.github.mzmine.modules.dataprocessing.filter_mobilitymzregionextraction.MobilityMzRegionExtractionModule"/>
      <MenuItem onAction="#runModule" text="Assign MS2 to features"
        userData="io.github.mzmine.modules.dataprocessing.filter_groupms2.GroupMS2Module"/>
      <MenuItem text="Feature list blank subtraction" onAction="#runModule"
        userData="io.github.mzmine.modules.dataprocessing.filter_blanksubtraction.FeatureListBlankSubtractionModule"/>
    </Menu>

    <Menu text="Alignment">
      <MenuItem text="Join aligner" onAction="#runModule"
        userData="io.github.mzmine.modules.dataprocessing.align_join.JoinAlignerModule"/>
      <MenuItem text="Merge lists" onAction="#runModule"
        userData="io.github.mzmine.modules.dataprocessing.align_append_rows.MergeAlignerModule"/>
      <MenuItem text="RANSAC aligner" onAction="#runModule"
        userData="io.github.mzmine.modules.dataprocessing.align_ransac.RansacAlignerModule"/>
      <MenuItem text="Hierarchical aligner (GC)"
        onAction="#runModule"
        userData="io.github.mzmine.modules.dataprocessing.align_hierarchical.HierarAlignerGcModule"/>
      <MenuItem text="ADAP aligner (GC)" onAction="#runModule"
        userData="io.github.mzmine.modules.dataprocessing.align_adap3.ADAP3AlignerModule"/>
    </Menu>

    <Menu text="Gap filling">
      <MenuItem text="Peak finder" onAction="#runModule"
        userData="io.github.mzmine.modules.dataprocessing.gapfill_peakfinder.multithreaded.MultiThreadPeakFinderModule"/>
      <MenuItem text="Same RT and m/z range gap filler"
        onAction="#runModule"
        userData="io.github.mzmine.modules.dataprocessing.gapfill_samerange.SameRangeGapFillerModule"/>
    </Menu>

    <Menu text="Normalization">
      <MenuItem text="Retention time calibration"
        onAction="#runModule"
        userData="io.github.mzmine.modules.dataprocessing.norm_rtcalibration.RTCalibrationModule"/>
      <MenuItem text="Linear normalizer" onAction="#runModule"
        userData="io.github.mzmine.modules.dataprocessing.norm_linear.LinearNormalizerModule"/>
      <MenuItem text="Standard compound normalizer"
        onAction="#runModule"
        userData="io.github.mzmine.modules.dataprocessing.norm_standardcompound.StandardCompoundNormalizerModule"/>
    </Menu>

    <Menu text="Identification">
      <MenuItem onAction="#runModule"
        text="Calculate CCS values"
        userData="io.github.mzmine.modules.dataprocessing.id_ccscalc.CCSCalcModule"/>
      <Menu text="Search precursor mass">
        <MenuItem text="Local compound database (CSV) search"
          onAction="#runModule"
          userData="io.github.mzmine.modules.dataprocessing.id_localcsvsearch.LocalCSVDatabaseSearchModule"/>
        <MenuItem text="Online compound database search"
          onAction="#runModule"
          userData="io.github.mzmine.modules.dataprocessing.id_onlinecompounddb.OnlineDBSearchModule"/>
        <MenuItem
          text="Precursor search in local spectral database"
          onAction="#runModule"
          userData="io.github.mzmine.modules.dataprocessing.id_precursordbsearch.PrecursorDBSearchModule"/>
      </Menu>

      <Menu text="Search spectra">
        <MenuItem text="Local spectral database search"
          onAction="#runModule"
          userData="io.github.mzmine.modules.dataprocessing.id_spectraldbsearch.LocalSpectralDBSearchModule"/>
        <MenuItem text="NIST MS search" onAction="#runModule"
          userData="io.github.mzmine.modules.dataprocessing.id_nist.NistMsSearchModule"/>
        <MenuItem text="Chemical formula prediction"
          onAction="#runModule"
          userData="io.github.mzmine.modules.dataprocessing.id_formulapredictionfeaturelist.FormulaPredictionFeatureListModule"/>
        <MenuItem text="Lipid search" onAction="#runModule"
          userData="io.github.mzmine.modules.dataprocessing.id_lipididentification.LipidSearchModule"/>
        <MenuItem text="MS2 similarity search"
          onAction="#runModule"
          userData="io.github.mzmine.modules.dataprocessing.id_ms2search.Ms2SearchModule"/>
        <MenuItem text="SIRIUS / CSI-FingerID"
          onAction="#runModule"
          userData="io.github.mzmine.modules.dataprocessing.id_sirius.SiriusIdentificationModule"/>
      </Menu>

      <Menu text="Search related peaks">
        <MenuItem text="CAMERA search" onAction="#runModule"
          userData="io.github.mzmine.modules.dataprocessing.id_camera.CameraSearchModule"/>
        <MenuItem text="Adduct search" onAction="#runModule"
          userData="io.github.mzmine.modules.dataprocessing.id_adductsearch.AdductSearchModule"/>
        <MenuItem text="Fragment search" onAction="#runModule"
          userData="io.github.mzmine.modules.dataprocessing.id_fragmentsearch.FragmentSearchModule"/>
        <MenuItem text="Complex search" onAction="#runModule"
          userData="io.github.mzmine.modules.dataprocessing.id_complexsearch.ComplexSearchModule"/>
        <MenuItem text="CliqueMS group" onAction="#runModule"
          userData="io.github.mzmine.modules.dataprocessing.id_cliquems.CliqueMSModule"/>
      </Menu>

    </Menu>

    <Menu text="Data analysis">
      <Menu text="Bubble plots">
        <MenuItem text="Coefficient of variation (CV) plot"
          onAction="#runModule"
          userData="io.github.mzmine.modules.dataanalysis.bubbleplots.cvplot.CVPlotModule"/>
        <MenuItem text="Logratio plot" onAction="#runModule"
          userData="io.github.mzmine.modules.dataanalysis.bubbleplots.logratioplot.LogratioPlotModule"/>
      </Menu>
      <Menu text="Dimensionality reduction">
        <MenuItem text="Principal component analysis (PCA)"
          onAction="#runModule"
          userData="io.github.mzmine.modules.dataanalysis.projectionplots.PCAPlotModule"/>
        <MenuItem text="Curvilinear distance analysis (CDA)"
          onAction="#runModule"
          userData="io.github.mzmine.modules.dataanalysis.projectionplots.CDAPlotModule"/>
        <MenuItem text="Sammon's projection" onAction="#runModule"
          userData="io.github.mzmine.modules.dataanalysis.projectionplots.SammonsPlotModule"/>
      </Menu>
      <MenuItem text="Clustering" onAction="#runModule"
        userData="io.github.mzmine.modules.dataanalysis.clustering.ClusteringModule"/>
      <MenuItem text="Heat map plot" onAction="#runModule"
        userData="io.github.mzmine.modules.dataanalysis.heatmaps.HeatMapModule"/>
      <MenuItem text="One-way ANOVA" onAction="#runModule"
        userData="io.github.mzmine.modules.dataanalysis.anova.AnovaModule"/>
    </Menu>
  </Menu>

  <!-- VISUALIZATION -->
  <Menu text="Visualization">
    <MenuItem text="Raw data overview" onAction="#runModule"
      userData="io.github.mzmine.modules.visualization.rawdataoverview.RawDataOverviewModule"/>
    <MenuItem onAction="#runModule" text="Ion mobility raw data overview"
      userData="io.github.mzmine.modules.visualization.rawdataoverviewims.IMSRawDataOverviewModule"/>
    <MenuItem onAction="#runModule" text="Image viewer"
      userData="io.github.mzmine.modules.visualization.image.ImageVisualizerModule"/>

    <SeparatorMenuItem/>

    <MenuItem text="MS spectrum" onAction="#runModule"
      userData="io.github.mzmine.modules.visualization.spectra.simplespectra.SpectraVisualizerModule"/>
    <MenuItem text="Chromatogram plot" onAction="#runModule"
      userData="io.github.mzmine.modules.visualization.chromatogram.ChromatogramVisualizerModule"/>
    <MenuItem text="2D plot" onAction="#runModule"
      userData="io.github.mzmine.modules.visualization.twod.TwoDVisualizerModule"/>
    <MenuItem text="3D plot" onAction="#runModule"
      userData="io.github.mzmine.modules.visualization.fx3d.Fx3DVisualizerModule"/>
<<<<<<< HEAD
    <MenuItem onAction="#runModule" text="MS/MS plot"
      userData="io.github.mzmine.modules.visualization.msms.MsMsVisualizerModule"/>
    <MenuItem onAction="#runModule" text="Feature networking"
      userData="io.github.mzmine.modules.visualization.networking.AnnotationNetworkModule"/>
=======
>>>>>>> 7bf79db4

    <SeparatorMenuItem/>

    <MenuItem onAction="#runModule" text="MS/MS plot"
      userData="io.github.mzmine.modules.visualization.msms.MsMsVisualizerModule"/>

    <SeparatorMenuItem/>

    <MenuItem text="m/z scan histogram" onAction="#runModule"
      userData="io.github.mzmine.modules.visualization.mzhistogram.MZDistributionHistoModule"/>

    <SeparatorMenuItem/>

    <MenuItem text="Scatter plot" onAction="#runModule"
      userData="io.github.mzmine.modules.visualization.scatterplot.ScatterPlotVisualizerModule"/>
    <MenuItem text="Histogram plot" onAction="#runModule"
      userData="io.github.mzmine.modules.visualization.histogram.HistogramVisualizerModule"/>
    <MenuItem text="Feature intensity plot" onAction="#runModule"
      userData="io.github.mzmine.modules.visualization.intensityplot.IntensityPlotModule"/>
    <MenuItem text="Kendrick mass plot" onAction="#runModule"
      userData="io.github.mzmine.modules.visualization.kendrickmassplot.KendrickMassPlotModule"/>
    <MenuItem text="Van Krevelen diagram" onAction="#runModule"
      userData="io.github.mzmine.modules.visualization.vankrevelendiagram.VanKrevelenDiagramModule"/>

  </Menu>

  <!-- TOOLS -->
  <Menu text="Tools">
    <MenuItem text="Isotope pattern preview"
      onAction="#runModule"
      userData="io.github.mzmine.modules.tools.isotopepatternpreview.IsotopePatternPreviewModule"/>
    <MenuItem text="Kovats index extraction"
      onAction="#runModule"
      userData="io.github.mzmine.modules.tools.kovats.KovatsIndexExtractionModule"/>
    <MenuItem text="Calculate quality parameters"
      onAction="#runModule"
      userData="io.github.mzmine.modules.tools.qualityparameters.QualityParametersModule"/>
  </Menu>


  <!-- WINDOWS -->
  <WindowsMenu/>

  <!-- HELP -->
  <Menu text="Help">
    <MenuItem text="About MZmine" onAction="#showAbout"/>
    <MenuItem text="Tutorials" onAction="#openLink"
      userData="http://mzmine.github.io/documentation.html"/>
    <MenuItem text="Support" onAction="#openLink"
      userData="http://mzmine.github.io/support.html"/>
    <SeparatorMenuItem/>
    <MenuItem text="Check for updates" onAction="#versionCheck"/>
    <SeparatorMenuItem/>
    <MenuItem text="Show log file" onAction="#handleShowLogFile"/>
    <MenuItem text="Report a problem" onAction="#openLink"
      userData="https://github.com/mzmine/mzmine3/issues"/>

  </Menu>

</MenuBar>
<|MERGE_RESOLUTION|>--- conflicted
+++ resolved
@@ -467,18 +467,13 @@
       userData="io.github.mzmine.modules.visualization.twod.TwoDVisualizerModule"/>
     <MenuItem text="3D plot" onAction="#runModule"
       userData="io.github.mzmine.modules.visualization.fx3d.Fx3DVisualizerModule"/>
-<<<<<<< HEAD
+
+    <SeparatorMenuItem/>
+
     <MenuItem onAction="#runModule" text="MS/MS plot"
       userData="io.github.mzmine.modules.visualization.msms.MsMsVisualizerModule"/>
     <MenuItem onAction="#runModule" text="Feature networking"
       userData="io.github.mzmine.modules.visualization.networking.AnnotationNetworkModule"/>
-=======
->>>>>>> 7bf79db4
-
-    <SeparatorMenuItem/>
-
-    <MenuItem onAction="#runModule" text="MS/MS plot"
-      userData="io.github.mzmine.modules.visualization.msms.MsMsVisualizerModule"/>
 
     <SeparatorMenuItem/>
 
