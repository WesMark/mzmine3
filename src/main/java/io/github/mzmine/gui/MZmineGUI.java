--- conflicted
+++ resolved
@@ -179,22 +179,14 @@
         GroupableListView<RawDataFile> rawDataList = mainWindowController.getRawDataList();
         rawDataList.setValues(project.rawDataFilesProperty().getValue());
 
-<<<<<<< HEAD
-      GroupableListView<RawDataFile> rawDataList = mainWindowController.getRawDataList();
-      rawDataList.setValues(project.rawDataFilesProperty().getValue());
-
-      GroupableListView<FeatureList> featureListsList = mainWindowController.getFeatureListsList();
-      featureListsList.setValues(project.featureListsProperty().getValue());
-
-      var libraryList = mainWindowController.getSpectralLibraryList();
-      libraryList.setItems(project.spectralLibrariesProperty().getValue());
-
-=======
         GroupableListView<FeatureList> featureListsList = mainWindowController
             .getFeatureListsList();
         featureListsList.setValues(project.featureListsProperty().getValue());
-      }
->>>>>>> f3c43434
+
+        var libraryList = mainWindowController.getSpectralLibraryList();
+        libraryList.setItems(project.spectralLibrariesProperty().getValue());
+
+      }
     });
 
   }
