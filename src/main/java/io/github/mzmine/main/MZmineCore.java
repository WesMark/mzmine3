/*
 * Copyright 2006-2020 The MZmine Development Team
 *
 * This file is part of MZmine.
 *
 * MZmine is free software; you can redistribute it and/or modify it under the terms of the GNU
 * General Public License as published by the Free Software Foundation; either version 2 of the
 * License, or (at your option) any later version.
 *
 * MZmine is distributed in the hope that it will be useful, but WITHOUT ANY WARRANTY; without even
 * the implied warranty of MERCHANTABILITY or FITNESS FOR A PARTICULAR PURPOSE. See the GNU General
 * Public License for more details.
 *
 * You should have received a copy of the GNU General Public License along with MZmine; if not,
 * write to the Free Software Foundation, Inc., 51 Franklin St, Fifth Floor, Boston, MA 02110-1301 USA
 */

package io.github.mzmine.main;

import io.github.mzmine.datamodel.IMSRawDataFile;
import io.github.mzmine.datamodel.ImagingRawDataFile;
import io.github.mzmine.datamodel.MZmineProject;
import io.github.mzmine.datamodel.RawDataFile;
import io.github.mzmine.gui.Desktop;
import io.github.mzmine.gui.HeadLessDesktop;
import io.github.mzmine.gui.MZmineGUI;
import io.github.mzmine.gui.preferences.MZminePreferences;
import io.github.mzmine.main.impl.MZmineConfigurationImpl;
import io.github.mzmine.modules.MZmineModule;
import io.github.mzmine.modules.MZmineRunnableModule;
import io.github.mzmine.modules.batchmode.BatchModeModule;
import io.github.mzmine.parameters.ParameterSet;
import io.github.mzmine.project.ProjectManager;
import io.github.mzmine.project.impl.IMSRawDataFileImpl;
import io.github.mzmine.project.impl.ImagingRawDataFileImpl;
import io.github.mzmine.project.impl.ProjectManagerImpl;
import io.github.mzmine.project.impl.RawDataFileImpl;
import io.github.mzmine.taskcontrol.Task;
import io.github.mzmine.taskcontrol.TaskController;
import io.github.mzmine.taskcontrol.impl.TaskControllerImpl;
import io.github.mzmine.util.ExitCode;
import io.github.mzmine.util.MemoryMapStorage;
import java.io.File;
import java.io.IOException;
import java.io.InputStream;
import java.lang.Runtime.Version;
import java.lang.management.ManagementFactory;
import java.nio.file.Paths;
import java.util.ArrayList;
import java.util.Collection;
import java.util.Collections;
import java.util.Date;
import java.util.Hashtable;
import java.util.List;
import java.util.Locale;
import java.util.Map;
import java.util.Properties;
import java.util.logging.Level;
import java.util.logging.Logger;
import javafx.application.Application;
import javafx.application.Platform;
import org.jetbrains.annotations.NotNull;
import org.jetbrains.annotations.Nullable;

/**
 * MZmine main class
 */
public final class MZmineCore {

  private static final Logger logger = Logger.getLogger(MZmineCore.class.getName());
<<<<<<< HEAD
  private static final List<MemoryMapStorage> storageList = Collections
      .synchronizedList(new ArrayList<>());
  private static final Map<Class<?>, MZmineModule> initializedModules = new Hashtable<>();
  private static TaskControllerImpl taskController;
  private static MZmineConfiguration configuration;
  private static Desktop desktop;
  private static ProjectManagerImpl projectManager;
  private static boolean headLessMode = false;
=======

  private static final MZmineCore instance = new MZmineCore();

  // the default headless desktop is returned if no other desktop is set (e.g., during start up)
  // it is also used in headless mode
  private final Desktop defaultHeadlessDesktop = new HeadLessDesktop();
  private final List<MemoryMapStorage> storageList = Collections
      .synchronizedList(new ArrayList<>());
  private final Map<Class<?>, MZmineModule> initializedModules = new Hashtable<>();
  private TaskControllerImpl taskController;
  private MZmineConfiguration configuration;
  private Desktop desktop;
  private ProjectManagerImpl projectManager;
  private boolean headLessMode = true;
>>>>>>> f3c43434
  // batch exit code is only set if run in headless mode with batch file
  private ExitCode batchExitCode = null;

  private MZmineCore() {
    init();
  }

  /**
   * Main method
   */
  public static void main(final String[] args) {
    logger.info("Starting MZmine " + getMZmineVersion());
    /*
     * Dump the MZmine and JVM arguments for debugging purposes
     */
    final String mzmineArgsString = String.join(" ", args);
    final List<String> jvmArgs = ManagementFactory.getRuntimeMXBean().getInputArguments();
    final String jvmArgsString = String.join(" ", jvmArgs);
    final String classPathString = System.getProperty("java.class.path");
    logger.finest("MZmine arguments: " + mzmineArgsString);
    logger.finest("Java VM arguments: " + jvmArgsString);
    logger.finest("Java class path: " + classPathString);

    /*
     * Report current working and temporary directory
     */
    final String cwd = Paths.get(".").toAbsolutePath().normalize().toString();
    logger.finest("Working directory is " + cwd);
    logger.finest("Default temporary directory is " + System.getProperty("java.io.tmpdir"));

    // Remove old temporary files on a new thread
    Thread cleanupThread = new Thread(new TmpFileCleanup()); // check regular temp dir
    cleanupThread.setPriority(Thread.MIN_PRIORITY);
    cleanupThread.start();

    MZmineArgumentParser argsParser = new MZmineArgumentParser();
    argsParser.parse(args);

    // override preferences file by command line argument pref
    File prefFile = argsParser.getPreferencesFile();
    if (prefFile == null) {
      prefFile = MZmineConfiguration.CONFIG_FILE;
    }

    // Load configuration
    if (prefFile.exists() && prefFile.canRead()) {
      try {
        getInstance().configuration.loadConfiguration(prefFile);
        setTempDirToPreference();
      } catch (Exception e) {
        e.printStackTrace();
      }
    }

    KeepInMemory keepInMemory = argsParser.isKeepInMemory();
    if (keepInMemory != null) {
      // set to preferences
      configuration.getPreferences().setParameter(MZminePreferences.memoryOption, keepInMemory);
    } else {
      keepInMemory = configuration.getPreferences().getParameter(MZminePreferences.memoryOption)
          .getValue();
    }

    // apply memory management option
    keepInMemory.enforceToMemoryMapping();

    // batch mode defined by command line argument
    File batchFile = argsParser.getBatchFile();
    boolean keepRunningInHeadless = argsParser.isKeepRunningAfterBatch();

    getInstance().headLessMode = (batchFile != null || keepRunningInHeadless);
    // If we have no arguments, run in GUI mode, otherwise run in batch mode
    if (!getInstance().headLessMode) {
      try {
        logger.info("Starting MZmine GUI");
        Application.launch(MZmineGUI.class, args);
      } catch (Throwable e) {
        e.printStackTrace();
        logger.log(Level.SEVERE, "Could not initialize GUI", e);
        System.exit(1);
      }
    } else {
      getInstance().desktop = getInstance().defaultHeadlessDesktop;

      // Tracker
      GoogleAnalyticsTracker GAT = new GoogleAnalyticsTracker("MZmine Loaded (Headless mode)",
          "/JAVA/Main/GUI");
      Thread gatThread = new Thread(GAT);
      gatThread.setPriority(Thread.MIN_PRIORITY);
      gatThread.start();

      if (batchFile != null) {
        // load batch
        if ((!batchFile.exists()) || (!batchFile.canRead())) {
          logger.severe("Cannot read batch file " + batchFile);
          System.exit(1);
        }

        // run batch file
<<<<<<< HEAD
        batchExitCode = BatchModeModule
            .runBatch(projectManager.getCurrentProject(), batchFile, new Date());
=======
        getInstance().batchExitCode = BatchModeModule
            .runBatch(getInstance().projectManager.getCurrentProject(), batchFile, new Date());
>>>>>>> f3c43434
      }

      // option to keep MZmine running after the batch is finished
      // currently used to test - maybe useful to provide an API to access more data or to run other modules on demand
      if (!keepRunningInHeadless) {
        exit();
      }
    }
  }

  public static MZmineCore getInstance() {
    return instance;
  }

  /**
   * Exit MZmine (usually used in headless mode)
   */
  public static void exit() {
    if (instance.batchExitCode == ExitCode.OK || instance.batchExitCode == null) {
      System.exit(0);
    } else {
      System.exit(1);
    }
  }

  @NotNull
  public static TaskController getTaskController() {
    return instance.taskController;
  }

  /**
   * The current desktop or a default headless desktop (e.g., during app startup).
   *
   * @return the current desktop or the default headless desktop if still during app startup
   */
  @NotNull
  public static Desktop getDesktop() {
    return instance.desktop == null ? instance.defaultHeadlessDesktop : instance.desktop;
  }

  public static void setDesktop(Desktop desktop) {
    assert desktop != null;
    getInstance().desktop = desktop;
  }

  @NotNull
  public static ProjectManager getProjectManager() {
    assert getInstance().projectManager != null;
    return getInstance().projectManager;
  }

  @NotNull
  public static MZmineConfiguration getConfiguration() {
    assert getInstance().configuration != null;
    return getInstance().configuration;
  }

  /**
   * Returns the instance of a module of given class
   */
  @SuppressWarnings("unchecked")
  public synchronized static <ModuleType extends MZmineModule> ModuleType getModuleInstance(
      Class<ModuleType> moduleClass) {

    ModuleType module = (ModuleType) getInstance().initializedModules.get(moduleClass);

    if (module == null) {

      try {

        logger.finest("Creating an instance of the module " + moduleClass.getName());

        // Create instance and init module
        module = moduleClass.getDeclaredConstructor().newInstance();

        // Add to the module list
        getInstance().initializedModules.put(moduleClass, module);

      } catch (Throwable e) {
        logger.log(Level.SEVERE, "Could not start module " + moduleClass, e);
        e.printStackTrace();
        return null;
      }
    }

    return module;
  }

  public static Collection<MZmineModule> getAllModules() {
    return getInstance().initializedModules.values();
  }

  public static RawDataFile createNewFile(@NotNull final String name,
      @Nullable final String absPath,
      @Nullable final MemoryMapStorage storage) throws IOException {
    return new RawDataFileImpl(name, absPath, storage);
  }

  public static IMSRawDataFile createNewIMSFile(@NotNull final String name,
      @Nullable final String absPath, @Nullable final MemoryMapStorage storage) throws IOException {
    return new IMSRawDataFileImpl(name, absPath, storage);
  }

  public static ImagingRawDataFile createNewImagingFile(@NotNull final String name,
      @Nullable final String absPath, @Nullable final MemoryMapStorage storage)
      throws IOException {
    return new ImagingRawDataFileImpl(name, absPath, storage);
  }

  @NotNull
  public static Version getMZmineVersion() {
    try {
      ClassLoader myClassLoader = MZmineCore.class.getClassLoader();
      InputStream inStream = myClassLoader.getResourceAsStream("mzmineversion.properties");
      if (inStream == null) {
        return Version.parse("3-SNAPSHOT");
      }
      Properties properties = new Properties();
      properties.load(inStream);
      String versionString = properties.getProperty("mzmine.version");
      if ((versionString == null) || (versionString.startsWith("$"))) {
        return Version.parse("3-SNAPSHOT");
      }
      return Version.parse(versionString);
    } catch (Exception e) {
      e.printStackTrace();
      return Version.parse("3-SNAPSHOT");
    }
  }

  /**
   * Standard method to run modules in MZmine
   *
   * @param moduleClass the module class to run
   * @param parameters  the parameter set
   * @return a list of created tasks that were added to the controller
   */
  public static List<Task> runMZmineModule(
      @NotNull Class<? extends MZmineRunnableModule> moduleClass,
      @NotNull ParameterSet parameters) {

    MZmineRunnableModule module = getModuleInstance(moduleClass);

    // Usage Tracker
    GoogleAnalyticsTracker GAT = new GoogleAnalyticsTracker(module.getName(),
        "/JAVA/" + module.getName());
    Thread gatThread = new Thread(GAT);
    gatThread.setPriority(Thread.MIN_PRIORITY);
    gatThread.start();

    // Run the module
    final List<Task> newTasks = new ArrayList<>();
    final MZmineProject currentProject = getInstance().projectManager.getCurrentProject();
    final Date date = new Date();
    module.runModule(currentProject, parameters, newTasks, date);
    getInstance().taskController.addTasks(newTasks.toArray(new Task[0]));

    return newTasks;
    // Log module run in audit log
    // AuditLogEntry auditLogEntry = new AuditLogEntry(module, parameters,
    // newTasks);
    // currentProject.logProcessingStep(auditLogEntry);
  }

  private static void setTempDirToPreference() {
    final File tempDir = getConfiguration().getPreferences()
        .getParameter(MZminePreferences.tempDirectory).getValue();
    if (tempDir == null) {
      logger.warning(() -> "Invalid temporary directory.");
      return;
    }

    if (!tempDir.exists()) {
      if (!tempDir.mkdirs()) {
        logger.warning(() -> "Could not create temporary directory " + tempDir.getAbsolutePath());
        return;
      }
    }

    if (tempDir.isDirectory()) {
      System.setProperty("java.io.tmpdir", tempDir.getAbsolutePath());
      logger.finest(() -> "Working temporary directory is " + System.getProperty("java.io.tmpdir"));
      // check the new temp dir for old files.
      Thread cleanupThread2 = new Thread(new TmpFileCleanup());
      cleanupThread2.setPriority(Thread.MIN_PRIORITY);
      cleanupThread2.start();
    }
  }

  /**
   * @return headless mode or JavaFX GUI
   */
  public static boolean isHeadLessMode() {
    return getInstance().headLessMode;
  }

  /**
   * @param r runnable to either run directly or on the JavaFX thread
   */
  public static void runLater(Runnable r) {
    if (isHeadLessMode() || Platform.isFxApplicationThread()) {
      r.run();
    } else {
      Platform.runLater(r);
    }
  }

  public static void registerStorage(MemoryMapStorage storage) {
    getInstance().storageList.add(storage);
  }

  public static List<MemoryMapStorage> getStorageList() {
    return getInstance().storageList;
  }

  protected void init() {
    // In the beginning, set the default locale to English, to avoid
    // problems with conversion of numbers etc. (e.g. decimal separator may
    // be . or , depending on the locale)
    Locale.setDefault(new Locale("en", "US"));
    // initialize by default with all in memory
    MemoryMapStorage.setStoreAllInRam(true);

    logger.fine("Loading core classes..");
    // Create instance of configuration
    configuration = new MZmineConfigurationImpl();

    // Create instances of core modules
    projectManager = new ProjectManagerImpl();
    taskController = new TaskControllerImpl();

    logger.fine("Initializing core classes..");

    projectManager.initModule();
    taskController.initModule();
  }
}<|MERGE_RESOLUTION|>--- conflicted
+++ resolved
@@ -68,16 +68,6 @@
 public final class MZmineCore {
 
   private static final Logger logger = Logger.getLogger(MZmineCore.class.getName());
-<<<<<<< HEAD
-  private static final List<MemoryMapStorage> storageList = Collections
-      .synchronizedList(new ArrayList<>());
-  private static final Map<Class<?>, MZmineModule> initializedModules = new Hashtable<>();
-  private static TaskControllerImpl taskController;
-  private static MZmineConfiguration configuration;
-  private static Desktop desktop;
-  private static ProjectManagerImpl projectManager;
-  private static boolean headLessMode = false;
-=======
 
   private static final MZmineCore instance = new MZmineCore();
 
@@ -92,7 +82,6 @@
   private Desktop desktop;
   private ProjectManagerImpl projectManager;
   private boolean headLessMode = true;
->>>>>>> f3c43434
   // batch exit code is only set if run in headless mode with batch file
   private ExitCode batchExitCode = null;
 
@@ -192,13 +181,8 @@
         }
 
         // run batch file
-<<<<<<< HEAD
-        batchExitCode = BatchModeModule
-            .runBatch(projectManager.getCurrentProject(), batchFile, new Date());
-=======
         getInstance().batchExitCode = BatchModeModule
             .runBatch(getInstance().projectManager.getCurrentProject(), batchFile, new Date());
->>>>>>> f3c43434
       }
 
       // option to keep MZmine running after the batch is finished
