/*
 * Copyright (c) 2004-2022 The MZmine Development Team
 *
 * Permission is hereby granted, free of charge, to any person
 * obtaining a copy of this software and associated documentation
 * files (the "Software"), to deal in the Software without
 * restriction, including without limitation the rights to use,
 * copy, modify, merge, publish, distribute, sublicense, and/or sell
 * copies of the Software, and to permit persons to whom the
 * Software is furnished to do so, subject to the following
 * conditions:
 *
 * The above copyright notice and this permission notice shall be
 * included in all copies or substantial portions of the Software.
 *
 * THE SOFTWARE IS PROVIDED "AS IS", WITHOUT WARRANTY OF ANY KIND,
 * EXPRESS OR IMPLIED, INCLUDING BUT NOT LIMITED TO THE WARRANTIES
 * OF MERCHANTABILITY, FITNESS FOR A PARTICULAR PURPOSE AND
 * NONINFRINGEMENT. IN NO EVENT SHALL THE AUTHORS OR COPYRIGHT
 * HOLDERS BE LIABLE FOR ANY CLAIM, DAMAGES OR OTHER LIABILITY,
 * WHETHER IN AN ACTION OF CONTRACT, TORT OR OTHERWISE, ARISING
 * FROM, OUT OF OR IN CONNECTION WITH THE SOFTWARE OR THE USE OR
 * OTHER DEALINGS IN THE SOFTWARE.
 */

package datamodel;

import com.google.common.collect.Range;
import io.github.mzmine.datamodel.Frame;
import io.github.mzmine.datamodel.IMSRawDataFile;
import io.github.mzmine.datamodel.MZmineProject;
import io.github.mzmine.datamodel.MassSpectrumType;
import io.github.mzmine.datamodel.MergedMsMsSpectrum;
import io.github.mzmine.datamodel.MobilityType;
import io.github.mzmine.datamodel.PolarityType;
import io.github.mzmine.datamodel.features.ModularFeature;
import io.github.mzmine.datamodel.features.ModularFeatureList;
import io.github.mzmine.datamodel.features.ModularFeatureListRow;
import io.github.mzmine.datamodel.features.types.MsMsInfoType;
import io.github.mzmine.datamodel.features.types.annotations.SpectralLibraryMatchesType;
import io.github.mzmine.datamodel.features.types.numbers.BestScanNumberType;
import io.github.mzmine.datamodel.features.types.numbers.FragmentScanNumbersType;
import io.github.mzmine.datamodel.impl.BuildingMobilityScan;
import io.github.mzmine.datamodel.impl.PasefMsMsInfoImpl;
import io.github.mzmine.datamodel.impl.SimpleFrame;
import io.github.mzmine.datamodel.msms.PasefMsMsInfo;
import io.github.mzmine.main.MZmineCore;
import io.github.mzmine.parameters.parametertypes.tolerances.MZTolerance;
import io.github.mzmine.project.impl.IMSRawDataFileImpl;
import io.github.mzmine.project.impl.MZmineProjectImpl;
import io.github.mzmine.util.RangeUtils;
import io.github.mzmine.util.scans.ScanUtils;
import io.github.mzmine.util.scans.SpectraMerging;
import io.github.mzmine.util.scans.SpectraMerging.IntensityMergingType;
import io.github.mzmine.util.scans.similarity.HandleUnmatchedSignalOptions;
import io.github.mzmine.util.scans.similarity.SpectralSimilarity;
import io.github.mzmine.util.scans.similarity.Weights;
import io.github.mzmine.util.scans.similarity.impl.composite.CompositeCosineSpectralSimilarity;
import io.github.mzmine.util.scans.similarity.impl.composite.CompositeCosineSpectralSimilarityParameters;
import io.github.mzmine.util.spectraldb.entry.DBEntryField;
import io.github.mzmine.util.spectraldb.entry.SpectralDBAnnotation;
import io.github.mzmine.util.spectraldb.entry.SpectralDBEntry;
import java.io.IOException;
import java.util.ArrayList;
import java.util.Collections;
import java.util.List;
import java.util.Map;
import javafx.scene.paint.Color;
import org.junit.jupiter.api.Assertions;
import org.junit.jupiter.api.BeforeAll;
import org.junit.jupiter.api.Test;
import org.junit.jupiter.api.TestInstance;
import org.junit.jupiter.api.TestInstance.Lifecycle;

@TestInstance(Lifecycle.PER_CLASS)
public class IMSScanTypesTest {

  IMSRawDataFile file;
  ModularFeatureList flist;
  ModularFeatureListRow row;
  ModularFeature feature;

  MZmineProject project;

  private static void compareMergedMsMs(MergedMsMsSpectrum value, MergedMsMsSpectrum loaded) {
    Assertions.assertEquals(value.getCollisionEnergy(), loaded.getCollisionEnergy());
    Assertions.assertEquals(value.getBasePeakIndex(), loaded.getBasePeakIndex());
    Assertions.assertEquals(value.getBasePeakMz(), loaded.getBasePeakMz());
    Assertions.assertEquals(value.getCenterFunction(), loaded.getCenterFunction());
    Assertions.assertEquals(value.getBasePeakIntensity(), loaded.getBasePeakIntensity());
    Assertions.assertEquals(value.getDataFile(), loaded.getDataFile());
    Assertions.assertEquals(value.getDataPointMZRange(), loaded.getDataPointMZRange());
    Assertions.assertEquals(value.getScanningMZRange(), loaded.getScanningMZRange());
    Assertions.assertEquals(value.getPolarity(), loaded.getPolarity());
    Assertions.assertEquals(value.getNumberOfDataPoints(), loaded.getNumberOfDataPoints());
    Assertions.assertEquals(value.getScanNumber(), loaded.getScanNumber());
    Assertions.assertEquals(value.getPrecursorCharge(), loaded.getPrecursorCharge());
    Assertions.assertEquals(value.getMsMsInfo(), loaded.getMsMsInfo());
    Assertions.assertEquals(value.getRetentionTime(), loaded.getRetentionTime());
    Assertions.assertEquals(value.getScanDefinition(), loaded.getScanDefinition());
    Assertions.assertEquals(value.getSourceSpectra(), loaded.getSourceSpectra());
    Assertions.assertEquals(value.getTIC(), loaded.getTIC());
    Assertions.assertEquals(value.getMSLevel(), loaded.getMSLevel());
    Assertions.assertEquals(value.getMergingType(), loaded.getMergingType());

    for (int i = 0; i < value.getNumberOfDataPoints(); i++) {
      Assertions.assertEquals(value.getIntensityValue(i), loaded.getIntensityValue(i));
      Assertions.assertEquals(value.getMzValue(i), loaded.getMzValue(i));
    }
  }

  @BeforeAll
  void initialise() {
    MZmineCore.main(new String[]{"-r", "-m", "all"});

    file = new IMSRawDataFileImpl("testfile", null, null, Color.BLACK);
    Assertions.assertNotNull(file);

    flist = new ModularFeatureList("flist", null, file);
    row = new ModularFeatureListRow(flist, 1);
    feature = new ModularFeature(flist, file, null, null);
    row.addFeature(file, feature);
    flist.addRow(row);

    project = new MZmineProjectImpl();
    project.addFile(file);
    project.addFeatureList(flist);

    // generate ms1 frames
    for (int i = 0; i < 5; i++) {
      List<BuildingMobilityScan> scans = new ArrayList<>();
      for (int j = 0; j < 5; j++) {
        scans.add(new BuildingMobilityScan(j, new double[0], new double[0]));
      }
      SimpleFrame frame = new SimpleFrame(file, i, 1, 0.1f * i, new double[0], new double[0],
          MassSpectrumType.CENTROIDED, PolarityType.POSITIVE, "", Range.closed(0d, 1d),
          MobilityType.TIMS, null, null);

      frame.setMobilities(new double[]{5d, 4d, 3d, 2d, 1d});
      frame.setMobilityScans(scans, true);
      try {
        file.addScan(frame);
      } catch (IOException e) {
        Assertions.fail();
      }
    }

    // generate ms2 frames
    for (int i = 5; i < 10; i++) {
      List<BuildingMobilityScan> scans = new ArrayList<>();
      for (int j = 0; j < 5; j++) {
        scans.add(new BuildingMobilityScan(j, new double[]{500, 600, 700, 800},
            new double[]{500, 600, 700, 800}));
      }
      SimpleFrame frame = new SimpleFrame(file, i, 2, 0.1f * i, new double[0], new double[0],
          MassSpectrumType.CENTROIDED, PolarityType.POSITIVE, "", Range.closed(0d, 1d),
          MobilityType.TIMS, null, null);
      frame.setMobilities(new double[]{5d, 4d, 3d, 2d, 1d});
      frame.setMobilityScans(scans, true);

      try {
        file.addScan(frame);
      } catch (IOException e) {
        Assertions.fail();
      }
    }

    flist.setSelectedScans(file, file.getFrames().subList(0, 4));
  }

  @Test
  void bestScanNumberTypeTest() {
    BestScanNumberType type = new BestScanNumberType();
    Frame value = file.getFrame(3);
    DataTypeTestUtils.testSaveLoad(type, value, project, flist, row, null, null);
    DataTypeTestUtils.testSaveLoad(type, value, project, flist, row, feature, file);

    DataTypeTestUtils.testSaveLoad(type, null, project, flist, row, null, null);
    DataTypeTestUtils.testSaveLoad(type, null, project, flist, row, feature, file);
  }


  @Test
  void fragmentScanNumbersTypeTest() {
    FragmentScanNumbersType type = new FragmentScanNumbersType();

    List<MergedMsMsSpectrum> value = new ArrayList<>();
    for (int i = 5; i < 10; i++) {
      PasefMsMsInfo info = new PasefMsMsInfoImpl(300d, Range.closed(1, 3), 30f, 1,
          file.getFrame(i - 5), file.getFrame(i), Range.closed(299d, 301d));

      MergedMsMsSpectrum scan = SpectraMerging.getMergedMsMsSpectrumForPASEF(info,
<<<<<<< HEAD
          new MZTolerance(0.01, 10), MergingType.SUMMED, null,
          RangeUtils.toFloatRange(file.getFrame(i).getMobilityRange()), null, null);
=======
          new MZTolerance(0.01, 10), IntensityMergingType.SUMMED, null,
          RangeUtils.toFloatRange(file.getFrame(i).getMobilityRange()), null);
>>>>>>> c357f347
      value.add(scan);
    }

    List<MergedMsMsSpectrum> loaded = (List<MergedMsMsSpectrum>) DataTypeTestUtils.saveAndLoad(type,
        value, project, flist, row, null, null);
    for (int i = 0; i < value.size(); i++) {
      compareMergedMsMs(value.get(i), loaded.get(i));
    }
    loaded = (List<MergedMsMsSpectrum>) DataTypeTestUtils.saveAndLoad(type, value, project, flist,
        row, feature, file);
    for (int i = 0; i < value.size(); i++) {
      compareMergedMsMs(value.get(i), loaded.get(i));
    }

    DataTypeTestUtils.testSaveLoad(type, null, project, flist, row, null, null);
    DataTypeTestUtils.testSaveLoad(type, null, project, flist, row, feature, file);
  }

  @Test
  void testImsMsMsInfoType() {
    MsMsInfoType type = new MsMsInfoType();
    List<PasefMsMsInfo> list = new ArrayList<>();
    for (int i = 5; i < 10; i++) {
      PasefMsMsInfo info = new PasefMsMsInfoImpl(300d, Range.closed(1, 3), 30f, 1,
          file.getFrame(i - 5), file.getFrame(i), Range.closed(299d, 301d));
      list.add(info);
    }

    DataTypeTestUtils.testSaveLoad(type, list, project, flist, row, feature, file);
    DataTypeTestUtils.testSaveLoad(type, null, project, flist, row, feature, file);

    DataTypeTestUtils.testSaveLoad(type, list, project, flist, row, null, null);
    DataTypeTestUtils.testSaveLoad(type, null, project, flist, row, null, null);

    final IMSRawDataFile file2 = new IMSRawDataFileImpl("file2", null, null, Color.BLACK);
    final MZmineProject newProject = new MZmineProjectImpl();
    newProject.addFile(file);
    newProject.addFile(file2);

    DataTypeTestUtils.testSaveLoad(type, list, newProject, flist, row, feature, file2);
    DataTypeTestUtils.testSaveLoad(type, null, newProject, flist, row, feature, file2);

    DataTypeTestUtils.testSaveLoad(type, list, newProject, flist, row, null, null);
    DataTypeTestUtils.testSaveLoad(type, null, newProject, flist, row, null, null);
  }

  @Test
  void spectralLibMatchSummaryTypeTest() {
    var type = new SpectralLibraryMatchesType();

    var param = new CompositeCosineSpectralSimilarityParameters().cloneParameterSet();
    param.setParameter(CompositeCosineSpectralSimilarityParameters.minCosine, 0.7d);
    param.setParameter(CompositeCosineSpectralSimilarityParameters.handleUnmatched,
        HandleUnmatchedSignalOptions.REMOVE_ALL);
    param.setParameter(CompositeCosineSpectralSimilarityParameters.weight, Weights.MASSBANK);
    CompositeCosineSpectralSimilarity simFunc = new CompositeCosineSpectralSimilarity();

    PasefMsMsInfo info = new PasefMsMsInfoImpl(300d, Range.closed(1, 3), 30f, 1, file.getFrame(2),
        file.getFrame(6), null);
    MergedMsMsSpectrum query = SpectraMerging.getMergedMsMsSpectrumForPASEF(info,
<<<<<<< HEAD
        new MZTolerance(0.01, 10), MergingType.SUMMED, null,
        RangeUtils.toFloatRange(file.getFrame(5).getMobilityRange()), null, null);
=======
        new MZTolerance(0.01, 10), IntensityMergingType.SUMMED, null,
        RangeUtils.toFloatRange(file.getFrame(5).getMobilityRange()), null);
>>>>>>> c357f347

    PasefMsMsInfo info2 = new PasefMsMsInfoImpl(300d, Range.closed(1, 3), 30f, 1, file.getFrame(3),
        file.getFrame(7), null);
    MergedMsMsSpectrum library = SpectraMerging.getMergedMsMsSpectrumForPASEF(info2,
<<<<<<< HEAD
        new MZTolerance(0.01, 10), MergingType.SUMMED, null,
        RangeUtils.toFloatRange(file.getFrame(5).getMobilityRange()), null, null);
=======
        new MZTolerance(0.01, 10), IntensityMergingType.SUMMED, null,
        RangeUtils.toFloatRange(file.getFrame(5).getMobilityRange()), null);
>>>>>>> c357f347

    Map<DBEntryField, Object> map = Map.of(DBEntryField.ENTRY_ID, "123swd", DBEntryField.CAS,
        "468-531-21", DBEntryField.DATA_COLLECTOR, "Dr. Xy", DBEntryField.CHARGE, 1);

    SpectralDBEntry entry = new SpectralDBEntry(map, ScanUtils.extractDataPoints(library));

    SpectralSimilarity similarity = simFunc.getSimilarity(param, new MZTolerance(0.005, 15), 0,
        ScanUtils.extractDataPoints(library), ScanUtils.extractDataPoints(query));

    List<SpectralDBAnnotation> value = List.of(
        new SpectralDBAnnotation(entry, similarity, query, null),
        new SpectralDBAnnotation(entry, similarity, query, 0.034f));

    DataTypeTestUtils.testSaveLoad(type, value, project, flist, row, null, null);
    DataTypeTestUtils.testSaveLoad(type, Collections.emptyList(), project, flist, row, null, null);
    DataTypeTestUtils.testSaveLoad(type, value, project, flist, row, feature, file);
    DataTypeTestUtils.testSaveLoad(type, Collections.emptyList(), project, flist, row, feature,
        file);
  }


}<|MERGE_RESOLUTION|>--- conflicted
+++ resolved
@@ -190,13 +190,8 @@
           file.getFrame(i - 5), file.getFrame(i), Range.closed(299d, 301d));
 
       MergedMsMsSpectrum scan = SpectraMerging.getMergedMsMsSpectrumForPASEF(info,
-<<<<<<< HEAD
-          new MZTolerance(0.01, 10), MergingType.SUMMED, null,
+          new MZTolerance(0.01, 10), IntensityMergingType.SUMMED, null,
           RangeUtils.toFloatRange(file.getFrame(i).getMobilityRange()), null, null);
-=======
-          new MZTolerance(0.01, 10), IntensityMergingType.SUMMED, null,
-          RangeUtils.toFloatRange(file.getFrame(i).getMobilityRange()), null);
->>>>>>> c357f347
       value.add(scan);
     }
 
@@ -257,24 +252,14 @@
     PasefMsMsInfo info = new PasefMsMsInfoImpl(300d, Range.closed(1, 3), 30f, 1, file.getFrame(2),
         file.getFrame(6), null);
     MergedMsMsSpectrum query = SpectraMerging.getMergedMsMsSpectrumForPASEF(info,
-<<<<<<< HEAD
-        new MZTolerance(0.01, 10), MergingType.SUMMED, null,
+        new MZTolerance(0.01, 10), IntensityMergingType.SUMMED, null,
         RangeUtils.toFloatRange(file.getFrame(5).getMobilityRange()), null, null);
-=======
-        new MZTolerance(0.01, 10), IntensityMergingType.SUMMED, null,
-        RangeUtils.toFloatRange(file.getFrame(5).getMobilityRange()), null);
->>>>>>> c357f347
 
     PasefMsMsInfo info2 = new PasefMsMsInfoImpl(300d, Range.closed(1, 3), 30f, 1, file.getFrame(3),
         file.getFrame(7), null);
     MergedMsMsSpectrum library = SpectraMerging.getMergedMsMsSpectrumForPASEF(info2,
-<<<<<<< HEAD
-        new MZTolerance(0.01, 10), MergingType.SUMMED, null,
+        new MZTolerance(0.01, 10), IntensityMergingType.SUMMED, null,
         RangeUtils.toFloatRange(file.getFrame(5).getMobilityRange()), null, null);
-=======
-        new MZTolerance(0.01, 10), IntensityMergingType.SUMMED, null,
-        RangeUtils.toFloatRange(file.getFrame(5).getMobilityRange()), null);
->>>>>>> c357f347
 
     Map<DBEntryField, Object> map = Map.of(DBEntryField.ENTRY_ID, "123swd", DBEntryField.CAS,
         "468-531-21", DBEntryField.DATA_COLLECTOR, "Dr. Xy", DBEntryField.CHARGE, 1);
