/*
 * Copyright (c) 2004-2024 The MZmine Development Team
 *
 * Permission is hereby granted, free of charge, to any person
 * obtaining a copy of this software and associated documentation
 * files (the "Software"), to deal in the Software without
 * restriction, including without limitation the rights to use,
 * copy, modify, merge, publish, distribute, sublicense, and/or sell
 * copies of the Software, and to permit persons to whom the
 * Software is furnished to do so, subject to the following
 * conditions:
 *
 * The above copyright notice and this permission notice shall be
 * included in all copies or substantial portions of the Software.
 *
 * THE SOFTWARE IS PROVIDED "AS IS", WITHOUT WARRANTY OF ANY KIND,
 * EXPRESS OR IMPLIED, INCLUDING BUT NOT LIMITED TO THE WARRANTIES
 * OF MERCHANTABILITY, FITNESS FOR A PARTICULAR PURPOSE AND
 * NONINFRINGEMENT. IN NO EVENT SHALL THE AUTHORS OR COPYRIGHT
 * HOLDERS BE LIABLE FOR ANY CLAIM, DAMAGES OR OTHER LIABILITY,
 * WHETHER IN AN ACTION OF CONTRACT, TORT OR OTHERWISE, ARISING
 * FROM, OUT OF OR IN CONNECTION WITH THE SOFTWARE OR THE USE OR
 * OTHER DEALINGS IN THE SOFTWARE.
 */

package io.github.mzmine.gui.preferences;

import java.util.List;
import javafx.collections.ObservableList;

public enum Themes {
//  MZMINE_LIGHT("MZmine light", List.of("themes/MZmine_default.css", "themes/MZmine_light.css"),
//      false), //
//  MZMINE_DARK("MZmine dark", List.of("themes/MZmine_default.css", "themes/MZmine_dark.css"),
//      true), //
  /*MZMINE_AKK("MZmine AKK", List.of("themes/MZmine_AKK.css"), true), *///
<<<<<<< HEAD
  JABREF_LIGHT("Light (JabRef)",
      List.of("themes/jabref_light.css", "themes/jabref_additions_light.css"), false), //
  JABREF_DARK("Dark (JabRef)",
      List.of("themes/jabref_light.css", "themes/jabref_dark.css",
          "themes/jabref_additions_dark.css"), true), //
  JABREF_DARK_CUSTOM("Dark 2 (JabRef)",
=======
  JABREF_LIGHT("Light",
      List.of("themes/jabref_light.css", "themes/jabref_additions_light.css"), false), //
  JABREF_DARK("Dark",
      List.of("themes/jabref_light.css", "themes/jabref_dark.css",
          "themes/jabref_additions_dark.css"), true), //
  JABREF_DARK_CUSTOM("Dark (High contrast)",
>>>>>>> e198c8be
      List.of("themes/jabref_light.css", "themes/jabref_dark_2.css",
          "themes/jabref_additions_dark.css"), true) //
  ;

  private final String name;
  private final List<String> stylesheets;
  private final boolean isDark;

  Themes(String name, List<String> stylesheets, boolean isDark) {
    this.name = name;
    this.stylesheets = stylesheets;
    this.isDark = isDark;
  }

  public void apply(ObservableList<String> sheets) {
    sheets.clear();
    sheets.addAll(stylesheets);
  }

  public boolean isDark() {
    return isDark;
  }

  @Override
  public String toString() {
    return name;
  }
}<|MERGE_RESOLUTION|>--- conflicted
+++ resolved
@@ -34,21 +34,12 @@
 //  MZMINE_DARK("MZmine dark", List.of("themes/MZmine_default.css", "themes/MZmine_dark.css"),
 //      true), //
   /*MZMINE_AKK("MZmine AKK", List.of("themes/MZmine_AKK.css"), true), *///
-<<<<<<< HEAD
-  JABREF_LIGHT("Light (JabRef)",
-      List.of("themes/jabref_light.css", "themes/jabref_additions_light.css"), false), //
-  JABREF_DARK("Dark (JabRef)",
-      List.of("themes/jabref_light.css", "themes/jabref_dark.css",
-          "themes/jabref_additions_dark.css"), true), //
-  JABREF_DARK_CUSTOM("Dark 2 (JabRef)",
-=======
   JABREF_LIGHT("Light",
       List.of("themes/jabref_light.css", "themes/jabref_additions_light.css"), false), //
   JABREF_DARK("Dark",
       List.of("themes/jabref_light.css", "themes/jabref_dark.css",
           "themes/jabref_additions_dark.css"), true), //
   JABREF_DARK_CUSTOM("Dark (High contrast)",
->>>>>>> e198c8be
       List.of("themes/jabref_light.css", "themes/jabref_dark_2.css",
           "themes/jabref_additions_dark.css"), true) //
   ;
