/*
 * Copyright (c) 2004-2024 The mzmine Development Team
 *
 * Permission is hereby granted, free of charge, to any person
 * obtaining a copy of this software and associated documentation
 * files (the "Software"), to deal in the Software without
 * restriction, including without limitation the rights to use,
 * copy, modify, merge, publish, distribute, sublicense, and/or sell
 * copies of the Software, and to permit persons to whom the
 * Software is furnished to do so, subject to the following
 * conditions:
 *
 * The above copyright notice and this permission notice shall be
 * included in all copies or substantial portions of the Software.
 *
 * THE SOFTWARE IS PROVIDED "AS IS", WITHOUT WARRANTY OF ANY KIND,
 * EXPRESS OR IMPLIED, INCLUDING BUT NOT LIMITED TO THE WARRANTIES
 * OF MERCHANTABILITY, FITNESS FOR A PARTICULAR PURPOSE AND
 * NONINFRINGEMENT. IN NO EVENT SHALL THE AUTHORS OR COPYRIGHT
 * HOLDERS BE LIABLE FOR ANY CLAIM, DAMAGES OR OTHER LIABILITY,
 * WHETHER IN AN ACTION OF CONTRACT, TORT OR OTHERWISE, ARISING
 * FROM, OUT OF OR IN CONNECTION WITH THE SOFTWARE OR THE USE OR
 * OTHER DEALINGS IN THE SOFTWARE.
 */

package io.github.mzmine.modules.io.import_rawdata_msconvert;

import static io.github.mzmine.util.StringUtils.inQuotes;

import io.github.mzmine.datamodel.MZmineProject;
import io.github.mzmine.datamodel.PolarityType;
import io.github.mzmine.datamodel.RawDataFile;
import io.github.mzmine.gui.preferences.MZminePreferences;
import io.github.mzmine.gui.preferences.WatersLockmassParameters;
import io.github.mzmine.main.ConfigService;
import io.github.mzmine.modules.MZmineModule;
import io.github.mzmine.modules.io.import_rawdata_all.spectral_processor.ScanImportProcessorConfig;
import io.github.mzmine.modules.io.import_rawdata_mzml.MSDKmzMLImportTask;
import io.github.mzmine.parameters.ParameterSet;
import io.github.mzmine.parameters.ParameterUtils;
import io.github.mzmine.taskcontrol.AbstractTask;
import io.github.mzmine.taskcontrol.TaskStatus;
import io.github.mzmine.util.MemoryMapStorage;
import io.github.mzmine.util.RawDataFileType;
import io.github.mzmine.util.RawDataFileTypeDetector;
import io.github.mzmine.util.RawDataFileTypeDetector.WatersAcquisitionType;
import io.github.mzmine.util.exceptions.ExceptionUtils;
import io.github.mzmine.util.files.FileAndPathUtil;
import java.io.BufferedReader;
import java.io.File;
import java.io.FileReader;
import java.io.IOException;
import java.io.InputStream;
import java.time.Instant;
import java.util.ArrayList;
import java.util.List;
import java.util.concurrent.TimeUnit;
import java.util.logging.Level;
import java.util.logging.Logger;
import java.util.regex.Matcher;
import java.util.regex.Pattern;
import org.jetbrains.annotations.NotNull;
import org.jetbrains.annotations.Nullable;

public class MSConvertImportTask extends AbstractTask {

  private static final Logger logger = Logger.getLogger(MSConvertImportTask.class.getName());

  private final File rawFilePath;
  private final ScanImportProcessorConfig config;
  private final MZmineProject project;
  private final Class<? extends MZmineModule> module;
  private final ParameterSet parameters;
  private MSDKmzMLImportTask msdkTask;
  private Boolean convertToFile = ConfigService.getConfiguration().getPreferences()
      .getValue(MZminePreferences.keepConvertedFile);

  public MSConvertImportTask(final @Nullable MemoryMapStorage storage,
      @NotNull Instant moduleCallDate, File path, ScanImportProcessorConfig config,
      MZmineProject project, Class<? extends MZmineModule> module, ParameterSet parameters) {
    super(storage, moduleCallDate);
    this.rawFilePath = path;
    this.config = config;
    this.project = project;
    this.module = module;
    this.parameters = parameters;
  }

  public static @NotNull List<String> buildCommandLine(File filePath, File msConvertPath,
      boolean convertToFile) {

    List<String> cmdLine = new ArrayList<>();
    cmdLine.addAll(List.of(inQuotes(msConvertPath.toString()), // MSConvert path
        inQuotes(filePath.getAbsolutePath()), // raw file path
        "-o", !convertToFile ? "-" /* to stdout */ : inQuotes(filePath.getParent()) //
    )); // vendor peak-picking

    if (convertToFile) {
      cmdLine.add("--zlib");
      cmdLine.add("--numpressPic");
      cmdLine.add("--numpressLinear");
    }

    cmdLine.addAll(List.of("--combineIonMobilitySpectra"));
    if (ConfigService.getPreferences().getValue(MZminePreferences.applyPeakPicking)) {
      cmdLine.addAll(List.of("--filter", "\"peakPicking vendor msLevel=1-\""));
    }

    // deactivated, since waters files converted by MSConvert have poor quality.
    final RawDataFileType fileType = RawDataFileTypeDetector.detectDataFileType(filePath);
    if (fileType == RawDataFileType.WATERS_RAW) {
      addWatersOptions(filePath, cmdLine);
    }

//    cmdLine.addAll(List.of("--filter",
//        "\"titleMaker <RunId>.<ScanNumber>.<ScanNumber>.<ChargeState> File:\"\"\"^<SourcePath^>\"\"\", NativeID:\"\"\"^<Id^>\"\"\"\""));

    cmdLine.add("--ignoreUnknownInstrumentError");
    logger.finest("Running msconvert with command line: %s".formatted(cmdLine.toString()));
    return cmdLine;
  }

  private static void addWatersOptions(File filePath, List<String> cmdLine) {
    final PolarityType polarity = getWatersPolarity(filePath);

    final MZminePreferences preferences = ConfigService.getPreferences();
    final Boolean lockmassEnabled = preferences.getValue(MZminePreferences.watersLockmass);
    final WatersLockmassParameters lockmassParameters = preferences.getEmbeddedParameterValue(
        MZminePreferences.watersLockmass);
    final double positiveLockmass = lockmassParameters.getValue(WatersLockmassParameters.positive);
    final double negativeLockmass = lockmassParameters.getValue(WatersLockmassParameters.negative);

    if (lockmassEnabled && polarity == PolarityType.POSITIVE) {
      logger.finest(
          "Determined polarity of file %s to be %s. Applying lockmass correction with lockmass %.6f.".formatted(
              filePath.getName(), polarity, positiveLockmass));
      cmdLine.addAll(List.of("--filter",
          inQuotes("lockmassRefiner mz=%.6f tol=0.1".formatted(positiveLockmass))));
    } else if (lockmassEnabled && polarity == PolarityType.NEGATIVE) {
      logger.finest(
          "Determined polarity of file %s to be %s. Applying lockmass correction with lockmass %.6f.".formatted(
              filePath.getName(), polarity, negativeLockmass));
      cmdLine.addAll(List.of("--filter",
          inQuotes("lockmassRefiner mz=%.6f tol=0.1".formatted(negativeLockmass))));
    }

    final WatersAcquisitionType type = RawDataFileTypeDetector.detectWatersAcquisitionType(
        filePath);
    logger.finest("Determined acquisition type of file %s to be %s".formatted(filePath.getName(),
        type.name()));
    switch (type) {
      case MS_ONLY, MSE -> {
        cmdLine.addAll(
            List.of(inQuotes("--ignoreCalibrationScans"), "--filter", inQuotes("metadataFixer")));
      }
      case DDA -> {
        cmdLine.addAll(List.of("--ddaProcessing", "--filter", inQuotes("metadataFixer")));
      }
    }
  }

  private static PolarityType getWatersPolarity(File rawFilePath) {
    final File file = new File(rawFilePath, "_extern.inf");
    if (!file.exists() || !file.canRead()) {
      return PolarityType.UNKNOWN;
    }

    final Pattern polarityPattern = Pattern.compile("(Polarity)(\\s+)([a-zA-Z]+)([+-])");

    // somehow does not work with Files.newBufferedReader
    try (var reader = new BufferedReader(new FileReader(file))) {
      String line = reader.readLine();
      while (line != null) {
        final Matcher matcher = polarityPattern.matcher(line);
        if (matcher.matches()) {
          final PolarityType polarity = PolarityType.fromSingleChar(matcher.group(4));
          return polarity;
        }
        line = reader.readLine();
      }
    } catch (IOException e) {
      logger.log(Level.WARNING,
          "Cannot determine raw data polarity for file %s. Cannot apply lockmass correction.".formatted(
              rawFilePath), e);
      return PolarityType.UNKNOWN;
    }
    return PolarityType.UNKNOWN;
  }

  @Override
  public String getTaskDescription() {
    return msdkTask != null ? msdkTask.getTaskDescription()
        : "Waiting for conversion/Importing MS data file %s".formatted(rawFilePath);
  }

  @Override
  public double getFinishedPercentage() {
    return msdkTask != null ? msdkTask.getFinishedPercentage() : 0;
  }

  @Override
  public void run() {
    setStatus(TaskStatus.PROCESSING);

    final File msConvertPath = MSConvert.getMsConvertPath();
    if (msConvertPath == null) {
      error("MSConvert not found. Please install MSConvert.");
      return;
    }
    final File mzMLFile = getMzMLFileName(rawFilePath);

    if (mzMLFile.exists()) {
      logger.finest(
          "Discovered mzml file for MS data file %s. Importing mzml file from %s.".formatted(
              rawFilePath, mzMLFile));
      importFromMzML(mzMLFile);
      return;
    }

    final List<String> cmdLine = buildCommandLine(rawFilePath, msConvertPath, convertToFile);

    if (convertToFile) {
      ProcessBuilder builder = new ProcessBuilder(cmdLine);
      try {
        final Process process = builder.start();
        while (process.isAlive()) { // wait for conversion to finish
          if (isCanceled()) {
            process.destroy();
          }
          TimeUnit.MILLISECONDS.sleep(100);
        }
      } catch (IOException | InterruptedException e) {
        logger.log(Level.WARNING, "Error while converting %s to mzML file.".formatted(rawFilePath),
            e);
        setStatus(TaskStatus.ERROR);
        return;
      }
      importFromMzML(mzMLFile);
    } else {
      importFromStream(rawFilePath, cmdLine);
    }

    if (!isCanceled()) {
      setStatus(TaskStatus.FINISHED);
    }
  }

  public static @NotNull File getMzMLFileName(File filePath) {
    final String fileName = filePath.getName();
    final String mzMLName =  FileAndPathUtil.getRealFileName(fileName, "mzML");
    final File mzMLFile = new File(filePath.getParent(), mzMLName);
    return mzMLFile;
  }

  private void importFromMzML(File mzMLFile) {
    RawDataFile dataFile = null;
    ParameterUtils.replaceRawFileName(parameters, rawFilePath, mzMLFile);
    msdkTask = new MSDKmzMLImportTask(project, mzMLFile, config, module, parameters, moduleCallDate,
        storage);

    this.addTaskStatusListener((_, _, _) -> {
      if (isCanceled()) {
        msdkTask.cancel();
      }
    });

    dataFile = msdkTask.importStreamOrFile();
    if (msdkTask.isCanceled()) {
      setStatus(msdkTask.getStatus());
      if (msdkTask.getStatus() == TaskStatus.ERROR) {
        setErrorMessage(msdkTask.getErrorMessage());
      }
      return;
    }

    if (dataFile == null || isCanceled()) {
      return;
    }

    var totalScans = msdkTask.getTotalScansInMzML();
    var parsedScans = msdkTask.getParsedMzMLScans();
    var convertedScans = msdkTask.getConvertedScansAfterFilter();

    if (parsedScans == 0 && dataFile.getOtherDataFiles().isEmpty()) {
      throw new IllegalStateException(
          "No scans or chromatograms found in file %s".formatted(dataFile.getName()));
    }

    if (parsedScans != totalScans) {
      throw (new RuntimeException(
          "MSConvert process crashed before all scans were extracted (" + parsedScans + " out of "
              + totalScans + ")"));
    }
    msdkTask.addAppliedMethodAndAddToProject(dataFile);
  }

  private void importFromStream(File rawFilePath, List<String> cmdLine) {
    ProcessBuilder builder = new ProcessBuilder(cmdLine);
    Process process = null;
    try {
      process = builder.start();

      // Get the stdout of MSConvert process as InputStream
      RawDataFile dataFile = null;
      try (InputStream mzMLStream = process.getInputStream()) //
      {
        msdkTask = new MSDKmzMLImportTask(project, rawFilePath, mzMLStream, config, module,
            parameters, moduleCallDate, storage);

        this.addTaskStatusListener((_, _, _) -> {
          if (isCanceled()) {
            msdkTask.cancel();
          }
        });
        dataFile = msdkTask.importStreamOrFile();
      }

      if (dataFile == null || isCanceled()) {
        return;
      }

      var totalScans = msdkTask.getTotalScansInMzML();
      var parsedScans = msdkTask.getParsedMzMLScans();
      var convertedScans = msdkTask.getConvertedScansAfterFilter();

      // Finish
      process.destroy();

      if (parsedScans == 0 && dataFile.getOtherDataFiles().isEmpty()) {
        throw (new RuntimeException("No scans found"));
      }

      if (parsedScans != totalScans) {
        throw (new RuntimeException(
<<<<<<< HEAD
            "ThermoRawFileParser process crashed before all scans were extracted (" + parsedScans
=======
            "ThermoRawFileParser/MSConvert process crashed before all scans were extracted (" + parsedScans
>>>>>>> 7e8d3bc8
                + " out of " + totalScans + ")"));
      }

      msdkTask.addAppliedMethodAndAddToProject(dataFile);

    } catch (Throwable e) {
      if (process != null) {
        process.destroy();
      }

      if (getStatus() == TaskStatus.PROCESSING) {
        logger.log(Level.SEVERE, "Error while parsing file %s".formatted(rawFilePath), e);
        setErrorMessage(ExceptionUtils.exceptionToString(e));
        setStatus(TaskStatus.ERROR);
      }
    }
  }
}<|MERGE_RESOLUTION|>--- conflicted
+++ resolved
@@ -332,11 +332,7 @@
 
       if (parsedScans != totalScans) {
         throw (new RuntimeException(
-<<<<<<< HEAD
-            "ThermoRawFileParser process crashed before all scans were extracted (" + parsedScans
-=======
             "ThermoRawFileParser/MSConvert process crashed before all scans were extracted (" + parsedScans
->>>>>>> 7e8d3bc8
                 + " out of " + totalScans + ")"));
       }
 
