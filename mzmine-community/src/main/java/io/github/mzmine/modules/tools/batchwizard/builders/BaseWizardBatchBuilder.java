/*
 * Copyright (c) 2004-2024 The mzmine Development Team
 *
 * Permission is hereby granted, free of charge, to any person
 * obtaining a copy of this software and associated documentation
 * files (the "Software"), to deal in the Software without
 * restriction, including without limitation the rights to use,
 * copy, modify, merge, publish, distribute, sublicense, and/or sell
 * copies of the Software, and to permit persons to whom the
 * Software is furnished to do so, subject to the following
 * conditions:
 *
 * The above copyright notice and this permission notice shall be
 * included in all copies or substantial portions of the Software.
 *
 * THE SOFTWARE IS PROVIDED "AS IS", WITHOUT WARRANTY OF ANY KIND,
 * EXPRESS OR IMPLIED, INCLUDING BUT NOT LIMITED TO THE WARRANTIES
 * OF MERCHANTABILITY, FITNESS FOR A PARTICULAR PURPOSE AND
 * NONINFRINGEMENT. IN NO EVENT SHALL THE AUTHORS OR COPYRIGHT
 * HOLDERS BE LIABLE FOR ANY CLAIM, DAMAGES OR OTHER LIABILITY,
 * WHETHER IN AN ACTION OF CONTRACT, TORT OR OTHERWISE, ARISING
 * FROM, OUT OF OR IN CONNECTION WITH THE SOFTWARE OR THE USE OR
 * OTHER DEALINGS IN THE SOFTWARE.
 */

package io.github.mzmine.modules.tools.batchwizard.builders;

import static io.github.mzmine.modules.tools.batchwizard.subparameters.MassDetectorWizardOptions.FACTOR_OF_LOWEST_SIGNAL;

import com.google.common.collect.Range;
import io.github.mzmine.datamodel.AbundanceMeasure;
import io.github.mzmine.datamodel.IonizationType;
import io.github.mzmine.datamodel.MobilityType;
import io.github.mzmine.datamodel.identities.iontype.IonModification;
import io.github.mzmine.gui.chartbasics.graphicsexport.GraphicsExportParameters;
import io.github.mzmine.main.MZmineCore;
import io.github.mzmine.modules.MZmineProcessingModule;
import io.github.mzmine.modules.MZmineProcessingStep;
import io.github.mzmine.modules.batchmode.BatchQueue;
import io.github.mzmine.modules.dataanalysis.spec_chimeric_precursor.HandleChimericMsMsParameters;
import io.github.mzmine.modules.dataanalysis.spec_chimeric_precursor.HandleChimericMsMsParameters.ChimericMsOption;
import io.github.mzmine.modules.dataprocessing.align_join.JoinAlignerModule;
import io.github.mzmine.modules.dataprocessing.align_join.JoinAlignerParameters;
import io.github.mzmine.modules.dataprocessing.featdet_adapchromatogrambuilder.ADAPChromatogramBuilderParameters;
import io.github.mzmine.modules.dataprocessing.featdet_adapchromatogrambuilder.ModularADAPChromatogramBuilderModule;
import io.github.mzmine.modules.dataprocessing.featdet_chromatogramdeconvolution.ResolvingDimension;
import io.github.mzmine.modules.dataprocessing.featdet_chromatogramdeconvolution.minimumsearch.MinimumSearchFeatureResolverModule;
import io.github.mzmine.modules.dataprocessing.featdet_chromatogramdeconvolution.minimumsearch.MinimumSearchFeatureResolverParameters;
import io.github.mzmine.modules.dataprocessing.featdet_imsexpander.ImsExpanderModule;
import io.github.mzmine.modules.dataprocessing.featdet_imsexpander.ImsExpanderParameters;
import io.github.mzmine.modules.dataprocessing.featdet_massdetection.MassDetectionModule;
import io.github.mzmine.modules.dataprocessing.featdet_massdetection.MassDetectionParameters;
import io.github.mzmine.modules.dataprocessing.featdet_massdetection.SelectedScanTypes;
import io.github.mzmine.modules.dataprocessing.featdet_mobilityscanmerger.MobilityScanMergerModule;
import io.github.mzmine.modules.dataprocessing.featdet_mobilityscanmerger.MobilityScanMergerParameters;
import io.github.mzmine.modules.dataprocessing.featdet_smoothing.FeatureSmoothingOptions;
import io.github.mzmine.modules.dataprocessing.featdet_smoothing.SmoothingModule;
import io.github.mzmine.modules.dataprocessing.featdet_smoothing.SmoothingParameters;
import io.github.mzmine.modules.dataprocessing.featdet_smoothing.savitzkygolay.SavitzkyGolayParameters;
import io.github.mzmine.modules.dataprocessing.filter_duplicatefilter.DuplicateFilterModule;
import io.github.mzmine.modules.dataprocessing.filter_duplicatefilter.DuplicateFilterParameters;
import io.github.mzmine.modules.dataprocessing.filter_duplicatefilter.DuplicateFilterParameters.FilterMode;
import io.github.mzmine.modules.dataprocessing.filter_groupms2.GroupMS2Module;
import io.github.mzmine.modules.dataprocessing.filter_groupms2.GroupMS2Parameters;
import io.github.mzmine.modules.dataprocessing.filter_groupms2.GroupMS2SubParameters;
import io.github.mzmine.modules.dataprocessing.filter_isotopefinder.IsotopeFinderModule;
import io.github.mzmine.modules.dataprocessing.filter_isotopefinder.IsotopeFinderParameters;
import io.github.mzmine.modules.dataprocessing.filter_isotopefinder.IsotopeFinderParameters.ScanRange;
import io.github.mzmine.modules.dataprocessing.filter_isotopegrouper.IsotopeGrouperModule;
import io.github.mzmine.modules.dataprocessing.filter_isotopegrouper.IsotopeGrouperParameters;
import io.github.mzmine.modules.dataprocessing.filter_rowsfilter.Isotope13CFilterParameters;
import io.github.mzmine.modules.dataprocessing.filter_rowsfilter.RowsFilterChoices;
import io.github.mzmine.modules.dataprocessing.filter_rowsfilter.RowsFilterModule;
import io.github.mzmine.modules.dataprocessing.filter_rowsfilter.RowsFilterParameters;
import io.github.mzmine.modules.dataprocessing.gapfill_peakfinder.multithreaded.MultiThreadPeakFinderModule;
import io.github.mzmine.modules.dataprocessing.gapfill_peakfinder.multithreaded.MultiThreadPeakFinderParameters;
import io.github.mzmine.modules.dataprocessing.group_metacorrelate.correlation.FeatureShapeCorrelationParameters;
import io.github.mzmine.modules.dataprocessing.group_metacorrelate.correlation.InterSampleHeightCorrParameters;
import io.github.mzmine.modules.dataprocessing.group_metacorrelate.corrgrouping.CorrelateGroupingModule;
import io.github.mzmine.modules.dataprocessing.group_metacorrelate.corrgrouping.CorrelateGroupingParameters;
import io.github.mzmine.modules.dataprocessing.group_spectral_networking.MainSpectralNetworkingModule;
import io.github.mzmine.modules.dataprocessing.group_spectral_networking.MainSpectralNetworkingParameters;
import io.github.mzmine.modules.dataprocessing.group_spectral_networking.SpectralNetworkingOptions;
import io.github.mzmine.modules.dataprocessing.group_spectral_networking.SpectralSignalFilter;
import io.github.mzmine.modules.dataprocessing.group_spectral_networking.cosine_no_precursor.NoPrecursorCosineSpectralNetworkingParameters;
import io.github.mzmine.modules.dataprocessing.group_spectral_networking.modified_cosine.ModifiedCosineSpectralNetworkingParameters;
import io.github.mzmine.modules.dataprocessing.id_ion_identity_networking.ionidnetworking.IonNetworkingModule;
import io.github.mzmine.modules.dataprocessing.id_ion_identity_networking.ionidnetworking.IonNetworkingParameters;
import io.github.mzmine.modules.dataprocessing.id_ion_identity_networking.refinement.IonNetworkRefinementParameters;
import io.github.mzmine.modules.dataprocessing.id_lipidid.annotation_modules.AdvancedLipidAnnotationParameters;
import io.github.mzmine.modules.dataprocessing.id_lipidid.annotation_modules.LipidAnnotationChainParameters;
import io.github.mzmine.modules.dataprocessing.id_lipidid.annotation_modules.LipidAnnotationMSMSParameters;
import io.github.mzmine.modules.dataprocessing.id_lipidid.annotation_modules.LipidAnnotationModule;
import io.github.mzmine.modules.dataprocessing.id_lipidid.annotation_modules.LipidAnnotationParameters;
import io.github.mzmine.modules.dataprocessing.id_lipidid.common.lipids.LipidClassesProvider;
import io.github.mzmine.modules.dataprocessing.id_localcsvsearch.LocalCSVDatabaseSearchModule;
import io.github.mzmine.modules.dataprocessing.id_localcsvsearch.LocalCSVDatabaseSearchParameters;
import io.github.mzmine.modules.dataprocessing.id_spectral_library_match.AdvancedSpectralLibrarySearchParameters;
import io.github.mzmine.modules.dataprocessing.id_spectral_library_match.SpectralLibrarySearchModule;
import io.github.mzmine.modules.dataprocessing.id_spectral_library_match.SpectralLibrarySearchParameters;
import io.github.mzmine.modules.dataprocessing.id_spectral_library_match.SpectralLibrarySearchParameters.ScanMatchingSelection;
import io.github.mzmine.modules.dataprocessing.id_spectral_library_match.library_to_featurelist.SpectralLibraryToFeatureListModule;
import io.github.mzmine.modules.dataprocessing.id_spectral_library_match.library_to_featurelist.SpectralLibraryToFeatureListParameters;
import io.github.mzmine.modules.dataprocessing.norm_rtcalibration.RTCorrectionModule;
import io.github.mzmine.modules.dataprocessing.norm_rtcalibration.RTCorrectionParameters;
import io.github.mzmine.modules.impl.MZmineProcessingStepImpl;
import io.github.mzmine.modules.io.export_compoundAnnotations_csv.CompoundAnnotationsCSVExportModule;
import io.github.mzmine.modules.io.export_compoundAnnotations_csv.CompoundAnnotationsCSVExportParameters;
import io.github.mzmine.modules.io.export_features_all_speclib_matches.ExportAllIdsGraphicalModule;
import io.github.mzmine.modules.io.export_features_all_speclib_matches.ExportAllIdsGraphicalParameters;
import io.github.mzmine.modules.io.export_features_gnps.fbmn.FeatureListRowsFilter;
import io.github.mzmine.modules.io.export_features_gnps.fbmn.GnpsFbmnExportAndSubmitModule;
import io.github.mzmine.modules.io.export_features_gnps.fbmn.GnpsFbmnExportAndSubmitParameters;
import io.github.mzmine.modules.io.export_features_sirius.SiriusExportModule;
import io.github.mzmine.modules.io.export_features_sirius.SiriusExportParameters;
import io.github.mzmine.modules.io.export_network_graphml.NetworkGraphMlExportModule;
import io.github.mzmine.modules.io.export_network_graphml.NetworkGraphMlExportParameters;
import io.github.mzmine.modules.io.import_rawdata_all.AdvancedSpectraImportParameters;
import io.github.mzmine.modules.io.import_rawdata_all.AllSpectralDataImportModule;
import io.github.mzmine.modules.io.import_rawdata_all.AllSpectralDataImportParameters;
import io.github.mzmine.modules.io.import_spectral_library.SpectralLibraryImportModule;
import io.github.mzmine.modules.io.import_spectral_library.SpectralLibraryImportParameters;
import io.github.mzmine.modules.io.spectraldbsubmit.batch.LibraryBatchGenerationModule;
import io.github.mzmine.modules.io.spectraldbsubmit.batch.LibraryBatchGenerationParameters;
import io.github.mzmine.modules.io.spectraldbsubmit.batch.LibraryBatchMetadataParameters;
import io.github.mzmine.modules.io.spectraldbsubmit.batch.LibraryExportQualityParameters;
import io.github.mzmine.modules.io.spectraldbsubmit.batch.SpectralLibraryExportFormats;
import io.github.mzmine.modules.tools.batchwizard.WizardPart;
import io.github.mzmine.modules.tools.batchwizard.WizardSequence;
import io.github.mzmine.modules.tools.batchwizard.subparameters.AnnotationLocalCSVDatabaseSearchParameters;
import io.github.mzmine.modules.tools.batchwizard.subparameters.AnnotationLocalCSVDatabaseSearchParameters.MassOptions;
import io.github.mzmine.modules.tools.batchwizard.subparameters.AnnotationWizardParameters;
import io.github.mzmine.modules.tools.batchwizard.subparameters.DataImportWizardParameters;
import io.github.mzmine.modules.tools.batchwizard.subparameters.FilterWizardParameters;
import io.github.mzmine.modules.tools.batchwizard.subparameters.IonMobilityWizardParameters;
import io.github.mzmine.modules.tools.batchwizard.subparameters.MassDetectorWizardOptions;
import io.github.mzmine.modules.tools.batchwizard.subparameters.MassSpectrometerWizardParameters;
import io.github.mzmine.modules.tools.batchwizard.subparameters.WizardStepParameters;
import io.github.mzmine.modules.tools.batchwizard.subparameters.WorkflowDdaWizardParameters;
import io.github.mzmine.modules.tools.batchwizard.subparameters.WorkflowDiaWizardParameters;
import io.github.mzmine.modules.tools.batchwizard.subparameters.custom_parameters.WizardMassDetectorNoiseLevels;
import io.github.mzmine.modules.tools.batchwizard.subparameters.custom_parameters.WizardMsPolarity;
import io.github.mzmine.modules.tools.batchwizard.subparameters.factories.MassSpectrometerWizardParameterFactory;
import io.github.mzmine.parameters.ParameterSet;
import io.github.mzmine.parameters.ParameterUtils;
import io.github.mzmine.parameters.parametertypes.ImportType;
import io.github.mzmine.parameters.parametertypes.MinimumFeaturesFilterParameters;
import io.github.mzmine.parameters.parametertypes.OptionalValue;
import io.github.mzmine.parameters.parametertypes.OriginalFeatureListHandlingParameter.OriginalFeatureListOption;
import io.github.mzmine.parameters.parametertypes.absoluterelative.AbsoluteAndRelativeInt;
import io.github.mzmine.parameters.parametertypes.absoluterelative.AbsoluteAndRelativeInt.Mode;
import io.github.mzmine.parameters.parametertypes.combowithinput.FeatureLimitOptions;
import io.github.mzmine.parameters.parametertypes.combowithinput.MsLevelFilter;
import io.github.mzmine.parameters.parametertypes.combowithinput.MsLevelFilter.Options;
import io.github.mzmine.parameters.parametertypes.combowithinput.RtLimitsFilter;
import io.github.mzmine.parameters.parametertypes.ionidentity.IonLibraryParameterSet;
import io.github.mzmine.parameters.parametertypes.selectors.FeatureListsSelection;
import io.github.mzmine.parameters.parametertypes.selectors.FeatureListsSelectionType;
import io.github.mzmine.parameters.parametertypes.selectors.RawDataFilesSelection;
import io.github.mzmine.parameters.parametertypes.selectors.RawDataFilesSelectionType;
import io.github.mzmine.parameters.parametertypes.selectors.ScanSelection;
import io.github.mzmine.parameters.parametertypes.selectors.SpectralLibrarySelection;
import io.github.mzmine.parameters.parametertypes.tolerances.MZTolerance;
import io.github.mzmine.parameters.parametertypes.tolerances.RTTolerance;
import io.github.mzmine.parameters.parametertypes.tolerances.RTTolerance.Unit;
import io.github.mzmine.parameters.parametertypes.tolerances.mobilitytolerance.MobilityTolerance;
import io.github.mzmine.util.DimensionUnitUtil.DimUnit;
import io.github.mzmine.util.MathUtils;
import io.github.mzmine.util.RangeUtils;
import io.github.mzmine.util.RawDataFileType;
import io.github.mzmine.util.RawDataFileTypeDetector;
import io.github.mzmine.util.files.FileAndPathUtil;
import io.github.mzmine.util.maths.Weighting;
import io.github.mzmine.util.maths.similarity.SimilarityMeasure;
import io.github.mzmine.util.scans.SpectraMerging.IntensityMergingType;
import io.github.mzmine.util.scans.similarity.HandleUnmatchedSignalOptions;
import io.github.mzmine.util.scans.similarity.SpectralSimilarityFunctions;
import io.github.mzmine.util.scans.similarity.Weights;
import io.github.mzmine.util.scans.similarity.impl.cosine.WeightedCosineSpectralSimilarityParameters;
import java.io.File;
import java.util.Arrays;
import java.util.Collections;
import java.util.HashSet;
import java.util.List;
import java.util.Objects;
import java.util.Optional;
import java.util.Set;
import org.jetbrains.annotations.NotNull;
import org.jetbrains.annotations.Nullable;
import org.openscience.cdk.Element;

/**
 * This class defines all parameters that are equal in all workflows. Data import annotation etc.
 */
public abstract class BaseWizardBatchBuilder extends WizardBatchBuilder {

  // only parameters that are used in all workflows
  // input
  protected final File[] dataFiles;
  protected final OptionalValue<File> metadataFile;
  // annotation
  protected final File[] libraries;
  //filter
  protected final boolean filter13C;
  protected final AbsoluteAndRelativeInt minAlignedSamples;
  protected final OriginalFeatureListOption handleOriginalFeatureLists;
  // IMS parameter currently all the same
  protected final boolean isImsActive;
  protected final boolean isNativeIms;
  protected final boolean imsSmoothing;
  protected final MobilityType imsInstrumentType;
  protected final Integer minImsDataPoints;
  protected final Double imsFwhm;
  protected final MobilityTolerance imsFwhmMobTolerance;

  //Imaging
  protected final boolean isImaging;

  // MS parameters currently all the same
  protected final WizardMassDetectorNoiseLevels massDetectorOption;
  protected final Double minFeatureHeight;
  protected final MZTolerance mzTolScans;
  protected final MZTolerance mzTolFeaturesIntraSample;
  protected final MZTolerance mzTolInterSample;
  protected final WizardMsPolarity polarity;
  // csv database
  private final boolean checkLocalCsvDatabase;
  // lipid annotation
  private final boolean annotateLipids;
  private @NotNull String csvFilterSamplesColumn = "";
  private MassOptions csvMassOptions;
  private List<ImportType> csvColumns;
  private File csvLibraryFile;

  protected BaseWizardBatchBuilder(final WizardSequence steps) {
    super(steps);
    // input
    Optional<? extends WizardStepParameters> params = steps.get(WizardPart.DATA_IMPORT);
    dataFiles = getValue(params, DataImportWizardParameters.fileNames);
    metadataFile = getOptional(params, DataImportWizardParameters.metadataFile);

    // annotation
    params = steps.get(WizardPart.ANNOTATION);
    libraries = getValue(params, SpectralLibraryImportParameters.dataBaseFiles);

    var csvOptional = getOptionalParameters(params, AnnotationWizardParameters.localCsvSearch);
    checkLocalCsvDatabase = csvOptional.active();
    var csvParams = csvOptional.value();
    if (checkLocalCsvDatabase) {
      csvColumns = csvParams.getValue(LocalCSVDatabaseSearchParameters.columns);
      csvLibraryFile = csvParams.getValue(LocalCSVDatabaseSearchParameters.dataBaseFile);
      csvMassOptions = csvParams.getValue(
          AnnotationLocalCSVDatabaseSearchParameters.massOptionsComboParameter);
      csvFilterSamplesColumn = csvParams.getEmbeddedParameterValueIfSelectedOrElse(
          AnnotationLocalCSVDatabaseSearchParameters.filterSamplesColumn, "");
    }

    annotateLipids = getValue(params, AnnotationWizardParameters.lipidAnnotation);

    // filter
    params = steps.get(WizardPart.FILTER);
    filter13C = getValue(params, FilterWizardParameters.filter13C);
    minAlignedSamples = getValue(params, FilterWizardParameters.minNumberOfSamples);
    handleOriginalFeatureLists = getValue(params,
        FilterWizardParameters.handleOriginalFeatureLists);

    // ion mobility IMS
    params = steps.get(WizardPart.IMS);
    isImsActive = getValue(params, IonMobilityWizardParameters.imsActive);
    imsInstrumentType = getValue(params, IonMobilityWizardParameters.instrumentType);
    minImsDataPoints = getValue(params, IonMobilityWizardParameters.minNumberOfDataPoints);
    imsSmoothing = getValue(params, IonMobilityWizardParameters.smoothing);
    imsFwhm = getValue(params, IonMobilityWizardParameters.approximateImsFWHM);
    imsFwhmMobTolerance = new MobilityTolerance(imsFwhm.floatValue());
<<<<<<< HEAD
    isNativeIms = Arrays.stream(dataFiles).map(RawDataFileTypeDetector::detectDataFileType)
        .allMatch(type -> type == RawDataFileType.BRUKER_TDF);
=======
    isNonTdfIms = Arrays.stream(dataFiles).map(RawDataFileTypeDetector::detectDataFileType)
        .noneMatch(type -> type == RawDataFileType.BRUKER_TDF);
>>>>>>> 4bd988b7

    // Imaging
    isImaging = steps.isImaging();

    // mass spectrometer
    params = steps.get(WizardPart.MS);
    polarity = getValue(params, MassSpectrometerWizardParameters.polarity);
    massDetectorOption = getValue(params, MassSpectrometerWizardParameters.massDetectorOption);
    minFeatureHeight = getValue(params, MassSpectrometerWizardParameters.minimumFeatureHeight);
    mzTolScans = getValue(params, MassSpectrometerWizardParameters.scanToScanMzTolerance);
    mzTolFeaturesIntraSample = getValue(params,
        MassSpectrometerWizardParameters.featureToFeatureMzTolerance);
    mzTolInterSample = getValue(params, MassSpectrometerWizardParameters.sampleToSampleMzTolerance);
  }

  // #################################################################################
  // create various steps

  protected static void makeAndAddDuplicateRowFilterStep(final BatchQueue q,
      final OriginalFeatureListOption handleOriginalFeatureLists,
      final MZTolerance mzTolFeaturesIntraSample, final RTTolerance rtFwhm,
      final MobilityType mobilityType) {
    // reduced rt tolerance - after gap filling the rt difference should be very small
    RTTolerance rtTol = new RTTolerance(rtFwhm.getTolerance() * 0.7f, rtFwhm.getUnit());

    MZTolerance mzTol = mzTolFeaturesIntraSample;
    mzTol = new MZTolerance(mzTol.getMzTolerance() / 2f, mzTol.getPpmTolerance() / 2f);

    final ParameterSet param = MZmineCore.getConfiguration()
        .getModuleParameters(DuplicateFilterModule.class).cloneParameterSet();

    param.setParameter(DuplicateFilterParameters.peakLists,
        new FeatureListsSelection(FeatureListsSelectionType.BATCH_LAST_FEATURELISTS));
    // going back into scans so rather use scan mz tol
    param.setParameter(DuplicateFilterParameters.mzDifferenceMax, mzTol);
    param.setParameter(DuplicateFilterParameters.rtDifferenceMax, rtTol);
    param.setParameter(DuplicateFilterParameters.mobilityDifferenceMax,
        mobilityType != MobilityType.NONE,
        new MobilityTolerance(mobilityType == MobilityType.TIMS ? 0.008f : 1f));
    param.setParameter(DuplicateFilterParameters.handleOriginal, handleOriginalFeatureLists);
    param.setParameter(DuplicateFilterParameters.suffix, "dup");
    param.setParameter(DuplicateFilterParameters.requireSameIdentification, false);
    param.setParameter(DuplicateFilterParameters.filterMode, FilterMode.NEW_AVERAGE);

    q.add(new MZmineProcessingStepImpl<>(MZmineCore.getModuleInstance(DuplicateFilterModule.class),
        param));
  }

  protected static void makeAndAddAdapChromatogramStep(final BatchQueue q,
      final Double minFeatureHeight, final MZTolerance mzTolScans,
      final WizardMassDetectorNoiseLevels massDetectorOption, final Integer minRtDataPoints,
      @Nullable final Range<Double> cropRtRange, WizardMsPolarity polarity) {
    MassDetectorWizardOptions detectorType = massDetectorOption.getValueType();

    double noiseLevelMs1;
    if (detectorType == MassDetectorWizardOptions.ABSOLUTE_NOISE_LEVEL) {
      noiseLevelMs1 = massDetectorOption.getMs1NoiseLevel() * 2d;
    } else {
      noiseLevelMs1 = minFeatureHeight / 5d;
    }

    noiseLevelMs1 = Math.min(minFeatureHeight, noiseLevelMs1);

    final ParameterSet param = MZmineCore.getConfiguration()
        .getModuleParameters(ModularADAPChromatogramBuilderModule.class).cloneParameterSet();
    param.setParameter(ADAPChromatogramBuilderParameters.dataFiles,
        new RawDataFilesSelection(RawDataFilesSelectionType.BATCH_LAST_FILES));
    // crop rt range
    var scanSelection = new ScanSelection(cropRtRange, 1, polarity.toScanPolaritySelection());
    param.setParameter(ADAPChromatogramBuilderParameters.scanSelection, scanSelection);

    param.setParameter(ADAPChromatogramBuilderParameters.minimumConsecutiveScans, minRtDataPoints);
    param.setParameter(ADAPChromatogramBuilderParameters.mzTolerance, mzTolScans);
    param.setParameter(ADAPChromatogramBuilderParameters.suffix, "eics");
    param.setParameter(ADAPChromatogramBuilderParameters.minGroupIntensity, noiseLevelMs1);
    param.setParameter(ADAPChromatogramBuilderParameters.minHighestPoint, minFeatureHeight);

    q.add(new MZmineProcessingStepImpl<>(
        MZmineCore.getModuleInstance(ModularADAPChromatogramBuilderModule.class), param));
  }

  protected static void makeAndAddDdaExportSteps(final BatchQueue q, final WizardSequence steps) {
    // DDA workflow parameters
    var params = steps.get(WizardPart.WORKFLOW);
    OptionalValue<File> optional = getOptional(params, WorkflowDdaWizardParameters.exportPath);
    boolean isExportActive = optional.active();
    File exportPath = optional.value();
    boolean exportGnps = getValue(params, WorkflowDdaWizardParameters.exportGnps);
    boolean exportSirius = getValue(params, WorkflowDdaWizardParameters.exportSirius);
    boolean exportAnnotationGraphics = getValue(params,
        WorkflowDdaWizardParameters.exportAnnotationGraphics);
    makeAndAddDdaExportSteps(q, isExportActive, exportPath, exportGnps, exportSirius,
        exportAnnotationGraphics);
  }

  // export for DDA
  protected static void makeAndAddDdaExportSteps(final BatchQueue q, final boolean isExportActive,
      final File exportPath, final boolean exportGnps, final boolean exportSirius,
      final boolean exportAnnotationGraphics) {
    if (isExportActive && exportPath != null) {
      if (exportGnps) {
        makeAndAddIimnGnpsExportStep(q, exportPath);
      }
      if (exportSirius) {
        makeAndAddSiriusExportStep(q, exportPath);
      }
      makeAndAddAllAnnotationExportStep(q, exportPath);
      // have this last as it might fail
      if (exportAnnotationGraphics) {
        makeAndAddAnnotationGraphicsExportStep(q, exportPath);
      }
    }
  }

  public static void makeAndAddAnnotationGraphicsExportStep(final BatchQueue q,
      final File exportPath) {
    final ParameterSet param = new ExportAllIdsGraphicalParameters().cloneParameterSet();

    File fileName = FileAndPathUtil.eraseFormat(exportPath);
    fileName = new File(fileName.getParentFile(), "graphics");

    param.setParameter(ExportAllIdsGraphicalParameters.flists,
        new FeatureListsSelection(FeatureListsSelectionType.BATCH_LAST_FEATURELISTS));
    // going back into scans so rather use scan mz tol
    param.setParameter(ExportAllIdsGraphicalParameters.exportSpectralLibMatches, true);

    param.setParameter(ExportAllIdsGraphicalParameters.exportLipidMatches, false);
    param.setParameter(ExportAllIdsGraphicalParameters.exportMobilogram, false);
    param.setParameter(ExportAllIdsGraphicalParameters.exportImages, false);
    param.setParameter(ExportAllIdsGraphicalParameters.exportShape, false);
    // formats
    param.setParameter(ExportAllIdsGraphicalParameters.exportPdf, true);
    param.setParameter(ExportAllIdsGraphicalParameters.exportPng, false);
    param.setParameter(ExportAllIdsGraphicalParameters.dir, fileName);
    param.setParameter(ExportAllIdsGraphicalParameters.dpiScalingFactor, 3);
    param.setParameter(ExportAllIdsGraphicalParameters.numMatches, 1);
    //
    GraphicsExportParameters exp = param.getValue(ExportAllIdsGraphicalParameters.export);
    exp.setParameter(GraphicsExportParameters.unit, DimUnit.MM);
    exp.setParameter(GraphicsExportParameters.width, 180d);
    exp.setParameter(GraphicsExportParameters.height, true, 60d);

    q.add(new MZmineProcessingStepImpl<>(
        MZmineCore.getModuleInstance(ExportAllIdsGraphicalModule.class), param));
  }

  protected static void makeAndAddIimnGnpsExportStep(final BatchQueue q, final File exportPath) {
    final ParameterSet param = new GnpsFbmnExportAndSubmitParameters().cloneParameterSet();

    File fileName = FileAndPathUtil.eraseFormat(exportPath);
    fileName = new File(fileName.getParentFile(), fileName.getName() + "_iimn_gnps");

    param.setParameter(GnpsFbmnExportAndSubmitParameters.FEATURE_LISTS,
        new FeatureListsSelection(FeatureListsSelectionType.BATCH_LAST_FEATURELISTS));
    // going back into scans so rather use scan mz tol
    param.setParameter(GnpsFbmnExportAndSubmitParameters.MERGE_PARAMETER, false);
    param.setParameter(GnpsFbmnExportAndSubmitParameters.SUBMIT, false);
    param.setParameter(GnpsFbmnExportAndSubmitParameters.OPEN_FOLDER, false);
    param.setParameter(GnpsFbmnExportAndSubmitParameters.FEATURE_INTENSITY, AbundanceMeasure.Area);
    param.setParameter(GnpsFbmnExportAndSubmitParameters.FILENAME, fileName);
    param.setParameter(GnpsFbmnExportAndSubmitParameters.FILTER,
        FeatureListRowsFilter.MS2_OR_ION_IDENTITY);

    q.add(new MZmineProcessingStepImpl<>(
        MZmineCore.getModuleInstance(GnpsFbmnExportAndSubmitModule.class), param));
  }

  protected static void makeAndAddSiriusExportStep(final BatchQueue q, final File exportPath) {
    final ParameterSet param = new SiriusExportParameters().cloneParameterSet();

    File fileName = FileAndPathUtil.eraseFormat(exportPath);
    fileName = new File(fileName.getParentFile(), fileName.getName() + "_sirius.mgf");

    param.setParameter(SiriusExportParameters.FEATURE_LISTS,
        new FeatureListsSelection(FeatureListsSelectionType.BATCH_LAST_FEATURELISTS));
    // going back into scans so rather use scan mz tol
    param.setParameter(SiriusExportParameters.MERGE_PARAMETER, false);
    param.setParameter(SiriusExportParameters.EXCLUDE_MULTICHARGE, false);
    param.setParameter(SiriusExportParameters.EXCLUDE_MULTIMERS, false);
    param.setParameter(SiriusExportParameters.NEED_ANNOTATION, false);
    param.setParameter(SiriusExportParameters.MZ_TOL, new MZTolerance(0.002, 5));
    param.setParameter(SiriusExportParameters.FILENAME, fileName);

    q.add(new MZmineProcessingStepImpl<>(MZmineCore.getModuleInstance(SiriusExportModule.class),
        param));
  }

  protected static void makeAndAddAllAnnotationExportStep(final BatchQueue q,
      final File exportPath) {
    final ParameterSet param = new CompoundAnnotationsCSVExportParameters().cloneParameterSet();

    File fileName = FileAndPathUtil.eraseFormat(exportPath);
    fileName = new File(fileName.getParentFile(), fileName.getName() + "_annotations.csv");

    param.setParameter(CompoundAnnotationsCSVExportParameters.featureLists,
        new FeatureListsSelection(FeatureListsSelectionType.BATCH_LAST_FEATURELISTS));
    param.setParameter(CompoundAnnotationsCSVExportParameters.topNMatches, 10);
    param.setParameter(CompoundAnnotationsCSVExportParameters.filename, fileName);

    q.add(new MZmineProcessingStepImpl<>(
        MZmineCore.getModuleInstance(CompoundAnnotationsCSVExportModule.class), param));
  }

  protected void makeAndAddRtLocalMinResolver(final BatchQueue q, final ParameterSet groupMs2Params,
      final Integer minRtDataPoints, final Range<Double> cropRtRange, final RTTolerance rtFwhm,
      final Integer maxIsomersInRt) {
    final double totalRtWidth = RangeUtils.rangeLength(cropRtRange);
    final float fwhm = rtFwhm.getToleranceInMinutes();

    final ParameterSet param = MZmineCore.getConfiguration()
        .getModuleParameters(MinimumSearchFeatureResolverModule.class).cloneParameterSet();
    param.setParameter(MinimumSearchFeatureResolverParameters.PEAK_LISTS,
        new FeatureListsSelection(FeatureListsSelectionType.BATCH_LAST_FEATURELISTS));
    param.setParameter(MinimumSearchFeatureResolverParameters.SUFFIX, "r");
    param.setParameter(MinimumSearchFeatureResolverParameters.handleOriginal,
        handleOriginalFeatureLists);

    // set MS2 grouping
    param.setParameter(MinimumSearchFeatureResolverParameters.groupMS2Parameters,
        groupMs2Params != null);
    if (groupMs2Params != null) {
      // the grouper parameterset might not be SUB set but the original one from the Grouper Module
      var subParameterSet = param.getParameter(
              MinimumSearchFeatureResolverParameters.groupMS2Parameters).getEmbeddedParameters()
          .cloneParameterSet();
      ParameterUtils.copyParameters(groupMs2Params, subParameterSet);

      param.getParameter(MinimumSearchFeatureResolverParameters.groupMS2Parameters)
          .setEmbeddedParameters((GroupMS2SubParameters) subParameterSet);
    }

    // important apply to retention time
    param.setParameter(MinimumSearchFeatureResolverParameters.dimension,
        ResolvingDimension.RETENTION_TIME);
    // should be relatively high - unless user suspects many same m/z peaks in chromatogram
    // e.g., isomers or fragments in GC-EI-MS
    // 10 isomers, 0.05 min FWHM, 10 min total time = 0.90 threshold
    // ranges from 0.3 - 0.9
    final double thresholdPercent = MathUtils.within(1d - fwhm * maxIsomersInRt / totalRtWidth * 2d,
        0.3, 0.9, 3);

    param.setParameter(MinimumSearchFeatureResolverParameters.CHROMATOGRAPHIC_THRESHOLD_LEVEL,
        thresholdPercent);
    param.setParameter(MinimumSearchFeatureResolverParameters.SEARCH_RT_RANGE, (double) fwhm);
    param.setParameter(MinimumSearchFeatureResolverParameters.MIN_RELATIVE_HEIGHT, 0d);
    param.setParameter(MinimumSearchFeatureResolverParameters.MIN_ABSOLUTE_HEIGHT,
        minFeatureHeight);
    final double ratioTopToEdge = minRtDataPoints == 3 ? 1.4 : (minRtDataPoints == 4 ? 1.8 : 2);
    param.setParameter(MinimumSearchFeatureResolverParameters.MIN_RATIO, ratioTopToEdge);
    param.setParameter(MinimumSearchFeatureResolverParameters.PEAK_DURATION,
        Range.closed(0d, fwhm * 30d));
    param.setParameter(MinimumSearchFeatureResolverParameters.MIN_NUMBER_OF_DATAPOINTS,
        minRtDataPoints);

    q.add(new MZmineProcessingStepImpl<>(
        MZmineCore.getModuleInstance(MinimumSearchFeatureResolverModule.class), param));
  }

  protected void makeAndAddDeisotopingStep(final BatchQueue q, final @Nullable RTTolerance rtTol) {
    final ParameterSet param = MZmineCore.getConfiguration()
        .getModuleParameters(IsotopeGrouperModule.class).cloneParameterSet();

    param.setParameter(IsotopeGrouperParameters.peakLists,
        new FeatureListsSelection(FeatureListsSelectionType.BATCH_LAST_FEATURELISTS));
    param.setParameter(IsotopeGrouperParameters.suffix, "deiso");
    param.setParameter(IsotopeGrouperParameters.mzTolerance, mzTolFeaturesIntraSample);
    param.setParameter(IsotopeGrouperParameters.rtTolerance,
        Objects.requireNonNullElse(rtTol, new RTTolerance(9999999, Unit.MINUTES)));
    param.setParameter(IsotopeGrouperParameters.mobilityTolerace, isImsActive);
    param.getParameter(IsotopeGrouperParameters.mobilityTolerace).getEmbeddedParameter().setValue(
        imsInstrumentType == MobilityType.TIMS ? new MobilityTolerance(0.008f)
            : new MobilityTolerance(1f));
    param.setParameter(IsotopeGrouperParameters.monotonicShape, true);
    param.setParameter(IsotopeGrouperParameters.keepAllMS2, true);
    param.setParameter(IsotopeGrouperParameters.maximumCharge, 2);
    param.setParameter(IsotopeGrouperParameters.representativeIsotope,
        IsotopeGrouperParameters.ChooseTopIntensity);
    param.setParameter(IsotopeGrouperParameters.handleOriginal, handleOriginalFeatureLists);

    q.add(new MZmineProcessingStepImpl<>(MZmineCore.getModuleInstance(IsotopeGrouperModule.class),
        param));
  }

  protected void makeAndAddJoinAlignmentStep(final BatchQueue q,
      final @Nullable RTTolerance rtTol) {
    final ParameterSet param = MZmineCore.getConfiguration()
        .getModuleParameters(JoinAlignerModule.class).cloneParameterSet();
    param.setParameter(JoinAlignerParameters.peakLists,
        new FeatureListsSelection(FeatureListsSelectionType.BATCH_LAST_FEATURELISTS));
    param.setParameter(JoinAlignerParameters.peakListName, "Aligned feature list");
    param.setParameter(JoinAlignerParameters.MZTolerance, mzTolInterSample);
    param.setParameter(JoinAlignerParameters.MZWeight, 3d);
    // RT tolerance is not needed for some workflows
    param.setParameter(JoinAlignerParameters.RTTolerance,
        Objects.requireNonNullElse(rtTol, new RTTolerance(9999999, Unit.MINUTES)));
    param.setParameter(JoinAlignerParameters.RTWeight, rtTol != null ? 1d : 0d);
    // IMS
    param.setParameter(JoinAlignerParameters.mobilityTolerance, isImsActive);
    param.getParameter(JoinAlignerParameters.mobilityTolerance).getEmbeddedParameter().setValue(
        imsInstrumentType == MobilityType.TIMS ? new MobilityTolerance(0.01f)
            : new MobilityTolerance(1f));
    param.setParameter(JoinAlignerParameters.SameChargeRequired, false);
    param.setParameter(JoinAlignerParameters.SameIDRequired, false);
    param.setParameter(JoinAlignerParameters.compareIsotopePattern, false);
    param.setParameter(JoinAlignerParameters.compareSpectraSimilarity, false);
    param.setParameter(JoinAlignerParameters.handleOriginal, handleOriginalFeatureLists);

    q.add(new MZmineProcessingStepImpl<>(MZmineCore.getModuleInstance(JoinAlignerModule.class),
        param));
  }

  /**
   * @param minRtDataPoints The minimum rt data points used during initial feature finding. This
   *                        value is slightly reduced in this method  for the gap filling (3/5).
   */
  protected void makeAndAddGapFillStep(final BatchQueue q, final @Nullable RTTolerance rtTol,
      final int minRtDataPoints) {
    final ParameterSet param = MZmineCore.getConfiguration()
        .getModuleParameters(MultiThreadPeakFinderModule.class).cloneParameterSet();

    param.setParameter(MultiThreadPeakFinderParameters.peakLists,
        new FeatureListsSelection(FeatureListsSelectionType.BATCH_LAST_FEATURELISTS));
    // going back into scans so rather use scan mz tol
    param.setParameter(MultiThreadPeakFinderParameters.MZTolerance, mzTolScans);
    param.setParameter(MultiThreadPeakFinderParameters.RTTolerance,
        Objects.requireNonNullElse(rtTol, new RTTolerance(9999999, Unit.MINUTES)));
    param.setParameter(MultiThreadPeakFinderParameters.intTolerance, 0.2);
    param.setParameter(MultiThreadPeakFinderParameters.handleOriginal, handleOriginalFeatureLists);
    param.setParameter(MultiThreadPeakFinderParameters.suffix, "gaps");
    param.setParameter(MultiThreadPeakFinderParameters.minDataPoints, minRtDataPoints * 3 / 5);

    q.add(new MZmineProcessingStepImpl<>(
        MZmineCore.getModuleInstance(MultiThreadPeakFinderModule.class), param));
  }

  protected void makeAndAddMetaCorrStep(final BatchQueue q, final int minRtDataPoints,
      final @Nullable RTTolerance rtTol, final boolean isStableIonization) {
    final boolean useCorrGrouping = minRtDataPoints > 3;

    ParameterSet param = MZmineCore.getConfiguration()
        .getModuleParameters(CorrelateGroupingModule.class).cloneParameterSet();
    param.setParameter(CorrelateGroupingParameters.PEAK_LISTS,
        new FeatureListsSelection(FeatureListsSelectionType.BATCH_LAST_FEATURELISTS));

    // for now we set this to keep as this was the initial state before handle original parameter was added
    // some workflows depend on the inital feature list to be present
    param.setParameter(CorrelateGroupingParameters.handleOriginal, OriginalFeatureListOption.KEEP);

    param.setParameter(CorrelateGroupingParameters.RT_TOLERANCE,
        Objects.requireNonNullElse(rtTol, new RTTolerance(9999999, Unit.MINUTES)));
    param.setParameter(CorrelateGroupingParameters.MIN_HEIGHT, 0d);
    param.setParameter(CorrelateGroupingParameters.NOISE_LEVEL,
        massDetectorOption.getMs1NoiseLevel());

    // min samples
    var minSampleP = param.getParameter(CorrelateGroupingParameters.MIN_SAMPLES_FILTER)
        .getEmbeddedParameters();
    minSampleP.setParameter(MinimumFeaturesFilterParameters.MIN_SAMPLES_GROUP,
        new AbsoluteAndRelativeInt(0, 0, Mode.ROUND_DOWN));
    minSampleP.setParameter(MinimumFeaturesFilterParameters.MIN_SAMPLES_ALL, minAlignedSamples);
    minSampleP.setParameter(MinimumFeaturesFilterParameters.MIN_INTENSITY_OVERLAP, 0.6d);
    minSampleP.setParameter(MinimumFeaturesFilterParameters.EXCLUDE_ESTIMATED, true);

    //
    param.setParameter(CorrelateGroupingParameters.FSHAPE_CORRELATION, useCorrGrouping);
    var fshapeCorrP = param.getParameter(CorrelateGroupingParameters.FSHAPE_CORRELATION)
        .getEmbeddedParameters();
    // MIN_DP_CORR_PEAK_SHAPE, MIN_DP_FEATURE_EDGE, MEASURE, MIN_R_SHAPE_INTRA, MIN_TOTAL_CORR
    fshapeCorrP.setParameter(FeatureShapeCorrelationParameters.MIN_DP_FEATURE_EDGE, 2);
    fshapeCorrP.setParameter(FeatureShapeCorrelationParameters.MIN_DP_CORR_PEAK_SHAPE, 5);
    fshapeCorrP.setParameter(FeatureShapeCorrelationParameters.MEASURE, SimilarityMeasure.PEARSON);
    fshapeCorrP.setParameter(FeatureShapeCorrelationParameters.MIN_R_SHAPE_INTRA, 0.85);
    fshapeCorrP.setParameter(FeatureShapeCorrelationParameters.MIN_TOTAL_CORR, false);
    fshapeCorrP.getParameter(FeatureShapeCorrelationParameters.MIN_TOTAL_CORR)
        .getEmbeddedParameter().setValue(0.5d);

    // inter sample height correlation - only if same conditions
    param.setParameter(CorrelateGroupingParameters.IMAX_CORRELATION, isStableIonization);
    var interSampleCorrParam = param.getParameter(CorrelateGroupingParameters.IMAX_CORRELATION)
        .getEmbeddedParameters();
    interSampleCorrParam.setParameter(InterSampleHeightCorrParameters.MIN_CORRELATION, 0.7);
    interSampleCorrParam.setParameter(InterSampleHeightCorrParameters.MIN_DP, 2);
    interSampleCorrParam.setParameter(InterSampleHeightCorrParameters.MEASURE,
        SimilarityMeasure.PEARSON);

    q.add(
        new MZmineProcessingStepImpl<>(MZmineCore.getModuleInstance(CorrelateGroupingModule.class),
            param));
  }

  /**
   * Ion identity networking
   */
  protected void makeAndAddIinStep(final BatchQueue q) {
    ParameterSet param = MZmineCore.getConfiguration()
        .getModuleParameters(IonNetworkingModule.class).cloneParameterSet();
    param.setParameter(IonNetworkingParameters.MIN_HEIGHT, 0d);
    param.setParameter(IonNetworkingParameters.MZ_TOLERANCE, mzTolFeaturesIntraSample);
    param.setParameter(IonNetworkingParameters.PEAK_LISTS,
        new FeatureListsSelection(FeatureListsSelectionType.BATCH_LAST_FEATURELISTS));

    // refinement
    param.setParameter(IonNetworkingParameters.ANNOTATION_REFINEMENTS, true);
    var refinementParam = param.getParameter(IonNetworkingParameters.ANNOTATION_REFINEMENTS)
        .getEmbeddedParameters();
    refinementParam.setParameter(IonNetworkRefinementParameters.MIN_NETWORK_SIZE, false);
    refinementParam.setParameter(IonNetworkRefinementParameters.TRUE_THRESHOLD, true);
    refinementParam.getParameter(IonNetworkRefinementParameters.TRUE_THRESHOLD)
        .getEmbeddedParameter().setValue(4);
    refinementParam.setParameter(IonNetworkRefinementParameters.DELETE_SMALL_NO_MAJOR, true);
    refinementParam.setParameter(IonNetworkRefinementParameters.DELETE_ROWS_WITHOUT_ID, false);
    refinementParam.setParameter(IonNetworkRefinementParameters.DELETE_WITHOUT_MONOMER, true);

    // ion library
    var ionLibraryParam = param.getParameter(IonNetworkingParameters.LIBRARY)
        .getEmbeddedParameters();
    createAndSetIonLibrary(ionLibraryParam);

    q.add(new MZmineProcessingStepImpl<>(MZmineCore.getModuleInstance(IonNetworkingModule.class),
        param));
  }

  private void createAndSetIonLibrary(final IonLibraryParameterSet ionLibraryParam) {
    Set<IonModification> adducts = new HashSet<>();
    Set<IonModification> adductChoices = new HashSet<>();
    // No filter or Positive option --> add positive
    if (polarity.toScanPolaritySelection().includesPositive()) {
      // default positive
      Collections.addAll(adducts, IonModification.H, IonModification.H_H2O_1, IonModification.NA,
          IonModification.Hneg_NA2, IonModification.K, IonModification.NH4, IonModification.H2plus);
      Collections.addAll(adductChoices, IonModification.getDefaultValuesPos());
    }
    if (polarity.toScanPolaritySelection().includesNegative()) {
      Collections.addAll(adducts, IonModification.H_NEG, IonModification.FA, IonModification.NA_2H,
          IonModification.CL);
      Collections.addAll(adductChoices, IonModification.getDefaultValuesNeg());
    }
    IonModification[] modifications = new IonModification[]{};
    // set choices first then values
    var modificationChoices = IonModification.getDefaultModifications();
    var selected = new IonModification[][]{adducts.toArray(IonModification[]::new), modifications};

    ionLibraryParam.setAll(2, 2, adductChoices.toArray(IonModification[]::new), modificationChoices,
        selected);
  }

  /**
   * Batch generation of library spectra
   */
  protected void makeAndAddBatchLibraryGeneration(final BatchQueue q, final File exportPath,
      final LibraryBatchMetadataParameters libGenMetadata) {
    final ParameterSet param = MZmineCore.getConfiguration()
        .getModuleParameters(LibraryBatchGenerationModule.class).cloneParameterSet();

    var exportFormat = SpectralLibraryExportFormats.json;
    File fileName = FileAndPathUtil.eraseFormat(exportPath);
    fileName = new File(fileName.getParentFile(),
        fileName.getName() + "_lib." + exportFormat.getExtension());

    param.setParameter(LibraryBatchGenerationParameters.flists,
        new FeatureListsSelection(FeatureListsSelectionType.BATCH_LAST_FEATURELISTS));
    param.setParameter(LibraryBatchGenerationParameters.mergeMzTolerance, true, mzTolScans);
    param.setParameter(LibraryBatchGenerationParameters.exportFormat, exportFormat);
    param.setParameter(LibraryBatchGenerationParameters.file, fileName);
    param.setParameter(LibraryBatchGenerationParameters.postMergingMsLevelFilter,
        new MsLevelFilter(Options.MSn));
    // chimerics
    param.setParameter(LibraryBatchGenerationParameters.handleChimerics, true);
    var chimerics = param.getParameter(LibraryBatchGenerationParameters.handleChimerics)
        .getEmbeddedParameters();
    chimerics.setParameter(HandleChimericMsMsParameters.option, ChimericMsOption.FLAG);
    chimerics.setParameter(HandleChimericMsMsParameters.mainMassWindow, mzTolScans);
    chimerics.setParameter(HandleChimericMsMsParameters.isolationWindow,
        getIsolationToleranceForInstrument(steps));
    chimerics.setParameter(HandleChimericMsMsParameters.minimumPrecursorPurity, 0.75);

    // quality
    var quality = param.getParameter(LibraryBatchGenerationParameters.quality)
        .getEmbeddedParameters();
    quality.setParameter(LibraryExportQualityParameters.minExplainedIntensity, true, 0.35);
    quality.setParameter(LibraryExportQualityParameters.minExplainedSignals, false, 0.2);
    quality.setParameter(LibraryExportQualityParameters.exportFlistNameMatchOnly, false);
    quality.setParameter(LibraryExportQualityParameters.exportExplainedSignalsOnly, false);
    quality.setParameter(LibraryExportQualityParameters.formulaTolerance, mzTolScans);

    // metadata is user defined
    param.getParameter(LibraryBatchGenerationParameters.metadata)
        .setEmbeddedParameters(libGenMetadata);

    q.add(new MZmineProcessingStepImpl<>(
        MZmineCore.getModuleInstance(LibraryBatchGenerationModule.class), param));

    // add reimport of library as sanity check
    var importParams = MZmineCore.getConfiguration()
        .getModuleParameters(SpectralLibraryImportModule.class).cloneParameterSet();
    importParams.setParameter(SpectralLibraryImportParameters.dataBaseFiles, new File[]{fileName});

    q.add(new MZmineProcessingStepImpl<>(
        MZmineCore.getModuleInstance(SpectralLibraryImportModule.class), importParams));
  }

  /**
   * convert loaded library to feature list
   */
  protected void makeAndAddLibraryToFeatureListStep(final BatchQueue q) {
    final ParameterSet param = MZmineCore.getConfiguration()
        .getModuleParameters(SpectralLibraryToFeatureListModule.class).cloneParameterSet();

    param.setParameter(SpectralLibraryToFeatureListParameters.libraries,
        new SpectralLibrarySelection());

    q.add(new MZmineProcessingStepImpl<>(
        MZmineCore.getModuleInstance(SpectralLibraryToFeatureListModule.class), param));
  }

  protected MZTolerance getIsolationToleranceForInstrument(final WizardSequence steps) {
    var ms = steps.get(WizardPart.MS).get().getFactory();
    return switch ((MassSpectrometerWizardParameterFactory) ms) {
      case Orbitrap, Orbitrap_Astral, FTICR, LOW_RES -> new MZTolerance(0.4, 5);
      case QTOF -> new MZTolerance(1.6, 5);
    };
  }

  protected void makeAndAddMassDetectorSteps(final BatchQueue q) {
    if (isImsActive) {
      if (isNativeIms) { // == Bruker file
        makeAndAddMassDetectionStep(q, 1, SelectedScanTypes.FRAMES);
        makeAndAddMassDetectionStep(q, 2, SelectedScanTypes.FRAMES);
      }
      makeAndAddMassDetectionStep(q, 1, SelectedScanTypes.MOBLITY_SCANS);
      makeAndAddMassDetectionStep(q, 2, SelectedScanTypes.MOBLITY_SCANS);
      if (!isNativeIms) {
        makeAndAddMobilityScanMergerStep(q);
      }
    } else {
      makeAndAddMassDetectionStep(q, 1, SelectedScanTypes.SCANS);
      makeAndAddMassDetectionStep(q, 2, SelectedScanTypes.SCANS);
    }
  }

  /**
   * Checks if at least one library file was selected
   */
  protected boolean checkLibraryFiles() {
    return Arrays.stream(libraries).anyMatch(Objects::nonNull);
  }

  protected void makeAndAddRowFilterStep(final BatchQueue q) {
    if (!filter13C && !minAlignedSamples.isGreaterZero()) {
      return;
    }

    final ParameterSet param = MZmineCore.getConfiguration()
        .getModuleParameters(RowsFilterModule.class).cloneParameterSet();
    param.setParameter(RowsFilterParameters.FEATURE_LISTS,
        new FeatureListsSelection(FeatureListsSelectionType.BATCH_LAST_FEATURELISTS));
    String suffix = (filter13C ? "13C" : "");
    if (minAlignedSamples.isGreaterZero()) {
      suffix = suffix + (suffix.isEmpty() ? "" : " ") + "peak";
    }
    param.setParameter(RowsFilterParameters.SUFFIX, suffix);
    param.setParameter(RowsFilterParameters.MIN_FEATURE_COUNT, minAlignedSamples.isGreaterZero());
    param.getParameter(RowsFilterParameters.MIN_FEATURE_COUNT).getEmbeddedParameter()
        .setValue(minAlignedSamples);

    param.setParameter(RowsFilterParameters.MIN_ISOTOPE_PATTERN_COUNT, false);
    param.setParameter(RowsFilterParameters.ISOTOPE_FILTER_13C, filter13C);

    final Isotope13CFilterParameters filterIsoParam = param.getParameter(
        RowsFilterParameters.ISOTOPE_FILTER_13C).getEmbeddedParameters();
    filterIsoParam.setParameter(Isotope13CFilterParameters.mzTolerance, mzTolFeaturesIntraSample);
    filterIsoParam.setParameter(Isotope13CFilterParameters.maxCharge, 2);
    filterIsoParam.setParameter(Isotope13CFilterParameters.applyMinCEstimation, true);
    filterIsoParam.setParameter(Isotope13CFilterParameters.removeIfMainIs13CIsotope, true);
    filterIsoParam.setParameter(Isotope13CFilterParameters.elements, List.of(new Element("O")));

    //
    param.setParameter(RowsFilterParameters.MZ_RANGE, false);
    param.setParameter(RowsFilterParameters.RT_RANGE, false);
    param.setParameter(RowsFilterParameters.FEATURE_DURATION, false);
    param.setParameter(RowsFilterParameters.FWHM, false);
    param.setParameter(RowsFilterParameters.CHARGE, false);
    param.setParameter(RowsFilterParameters.KENDRICK_MASS_DEFECT, false);
    param.setParameter(RowsFilterParameters.GROUPSPARAMETER, RowsFilterParameters.defaultGrouping);
    param.setParameter(RowsFilterParameters.HAS_IDENTITIES, false);
    param.setParameter(RowsFilterParameters.IDENTITY_TEXT, false);
    param.setParameter(RowsFilterParameters.COMMENT_TEXT, false);
    param.setParameter(RowsFilterParameters.REMOVE_ROW, RowsFilterChoices.KEEP_MATCHING);
    param.setParameter(RowsFilterParameters.MS2_Filter, false);
    param.setParameter(RowsFilterParameters.KEEP_ALL_MS2, true);
    param.setParameter(RowsFilterParameters.KEEP_ALL_ANNOTATED, false);
    param.setParameter(RowsFilterParameters.Reset_ID, false);
    param.setParameter(RowsFilterParameters.massDefect, false);
    param.setParameter(RowsFilterParameters.handleOriginal, handleOriginalFeatureLists);

    q.add(new MZmineProcessingStepImpl<>(MZmineCore.getModuleInstance(RowsFilterModule.class),
        param));
  }

  protected void makeAndAddImportTask(final BatchQueue q) {
    final ParameterSet param = MZmineCore.getConfiguration()
        .getModuleParameters(AllSpectralDataImportModule.class).cloneParameterSet();
    param.setParameter(AllSpectralDataImportParameters.sortAndRecolor, true);
    param.getParameter(AllSpectralDataImportParameters.fileNames).setValue(dataFiles);
    param.setParameter(AllSpectralDataImportParameters.metadataFile, metadataFile.active(),
        metadataFile.value());
    param.getParameter(SpectralLibraryImportParameters.dataBaseFiles).setValue(libraries);
    // turn advanced off but still set the noise levels etc
    param.getParameter(AllSpectralDataImportParameters.advancedImport).setValue(false);

    boolean denormalize = massDetectorOption.getValueType() == FACTOR_OF_LOWEST_SIGNAL;
    var advancedParameters = AdvancedSpectraImportParameters.create(
        massDetectorOption.getValueType(), getNoiseLevelForMsLevel(1), getNoiseLevelForMsLevel(2),
        null, ScanSelection.ALL_SCANS, denormalize);
    param.getParameter(AllSpectralDataImportParameters.advancedImport)
        .setEmbeddedParameters(advancedParameters);

    q.add(new MZmineProcessingStepImpl<>(
        MZmineCore.getModuleInstance(AllSpectralDataImportModule.class), param));
  }

  protected void makeAndAddMassDetectionStepForAllScans(final BatchQueue q) {
    makeAndAddMassDetectionStep(q, 0, SelectedScanTypes.SCANS);
  }

  public double getNoiseLevelForMsLevel(int msLevel) {
    return getNoiseLevelForMsLevel(msLevel, SelectedScanTypes.SCANS);
  }

  public double getNoiseLevelForMsLevel(int msLevel, SelectedScanTypes scanTypes) {
    return switch (massDetectorOption.getValueType()) {
      case ABSOLUTE_NOISE_LEVEL -> {
        if (msLevel == 1 && scanTypes == SelectedScanTypes.MOBLITY_SCANS) {
          yield massDetectorOption.getMs1NoiseLevel() / 5; // lower threshold for mobility scans
        } else if (msLevel >= 2 && scanTypes == SelectedScanTypes.MOBLITY_SCANS) {
          yield massDetectorOption.getMsnNoiseLevel() / 5; // lower threshold for mobility scans
        } else if (msLevel >= 2) {
          yield massDetectorOption.getMsnNoiseLevel();
        } else {
          yield massDetectorOption.getMs1NoiseLevel();
        }
      }
      case FACTOR_OF_LOWEST_SIGNAL -> msLevel >= 2 ? massDetectorOption.getMsnNoiseLevel()
          : massDetectorOption.getMs1NoiseLevel();
    };
  }

  /**
   * @param msLevel use 0 to apply without MS level filter
   */
  protected void makeAndAddMassDetectionStep(final BatchQueue q, int msLevel,
      SelectedScanTypes scanTypes) {

    // use factor of lowest or auto mass detector
    // factor of lowest only works on centroid for now
    var mdParams = massDetectorOption.getValueType()
        .createMassDetectorParameters(getNoiseLevelForMsLevel(msLevel, scanTypes));

    // set the main parameters
    final ParameterSet param = MZmineCore.getConfiguration()
        .getModuleParameters(MassDetectionModule.class).cloneParameterSet();

    final Boolean isDia = steps.get(WizardPart.WORKFLOW)
        .map(w -> w instanceof WorkflowDiaWizardParameters).orElse(false);
    boolean denormalize = massDetectorOption.getValueType() == FACTOR_OF_LOWEST_SIGNAL && !isDia;
    param.setParameter(MassDetectionParameters.denormalizeMSnScans, denormalize);

    param.setParameter(MassDetectionParameters.dataFiles,
        new RawDataFilesSelection(RawDataFilesSelectionType.BATCH_LAST_FILES));
    // if MS level 0 then apply to all scans
    if (msLevel != 0) {
      param.getParameter(MassDetectionParameters.scanSelection)
          .setValue(true, new ScanSelection(MsLevelFilter.of(msLevel, true)));
    } else {
      param.getParameter(MassDetectionParameters.scanSelection)
          .setValue(true, new ScanSelection(MsLevelFilter.ALL_LEVELS));
    }
    param.setParameter(MassDetectionParameters.scanTypes, scanTypes);
    param.getParameter(MassDetectionParameters.massDetector)
        .setValue(mdParams.value(), mdParams.parameters());

    q.add(new MZmineProcessingStepImpl<>(MZmineCore.getModuleInstance(MassDetectionModule.class),
        param));
  }

  protected void makeAndAddMobilityScanMergerStep(final BatchQueue q) {

    final ParameterSet param = MZmineCore.getConfiguration()
        .getModuleParameters(MobilityScanMergerModule.class).cloneParameterSet();

    param.setParameter(MobilityScanMergerParameters.mzTolerance, mzTolScans);
    param.setParameter(MobilityScanMergerParameters.scanSelection, new ScanSelection());
    param.setParameter(MobilityScanMergerParameters.noiseLevel,
        0d); // the noise level of the mass detector already did all the filtering we want (at least in the wizard)
    param.setParameter(MobilityScanMergerParameters.mergingType, IntensityMergingType.SUMMED);
    param.setParameter(MobilityScanMergerParameters.weightingType, Weighting.LINEAR);
    param.setParameter(MobilityScanMergerParameters.minNumberOfDetections, 2);

    final RawDataFilesSelection rawDataFilesSelection = new RawDataFilesSelection(
        RawDataFilesSelectionType.BATCH_LAST_FILES);
    param.setParameter(MobilityScanMergerParameters.rawDataFiles, rawDataFilesSelection);

    q.add(
        new MZmineProcessingStepImpl<>(MZmineCore.getModuleInstance(MobilityScanMergerModule.class),
            param));
  }

  protected void makeAndAddImsExpanderStep(final BatchQueue q) {
    ParameterSet param = MZmineCore.getConfiguration().getModuleParameters(ImsExpanderModule.class)
        .cloneParameterSet();

    param.setParameter(ImsExpanderParameters.handleOriginal, handleOriginalFeatureLists);
    param.setParameter(ImsExpanderParameters.featureLists,
        new FeatureListsSelection(FeatureListsSelectionType.BATCH_LAST_FEATURELISTS));
    param.setParameter(ImsExpanderParameters.useRawData, isNativeIms);
    param.getParameter(ImsExpanderParameters.useRawData).getEmbeddedParameter().setValue(1E1);
    param.setParameter(ImsExpanderParameters.mzTolerance, true);
    param.getParameter(ImsExpanderParameters.mzTolerance).getEmbeddedParameter()
        .setValue(mzTolScans);
    param.setParameter(ImsExpanderParameters.mobilogramBinWidth, false);
    param.setParameter(ImsExpanderParameters.maxNumTraces, false);

    q.add(new MZmineProcessingStepImpl<>(MZmineCore.getModuleInstance(ImsExpanderModule.class),
        param));
  }

  protected void makeAndAddSmoothingStep(final BatchQueue q, final boolean rt,
      final Integer minRtDataPoints, final boolean mobility) {
    if (!rt && !mobility) {
      return;
    }

    final ParameterSet param = MZmineCore.getConfiguration()
        .getModuleParameters(SmoothingModule.class).cloneParameterSet();
    param.setParameter(SmoothingParameters.featureLists,
        new FeatureListsSelection(FeatureListsSelectionType.BATCH_LAST_FEATURELISTS));
    param.setParameter(SmoothingParameters.handleOriginal, handleOriginalFeatureLists);
    param.setParameter(SmoothingParameters.suffix, "sm");

    param.getParameter(SmoothingParameters.smoothingAlgorithm)
        .setValue(FeatureSmoothingOptions.SAVITZKY_GOLAY);

    var sgParam = param.getEmbeddedParameterValue(SmoothingParameters.smoothingAlgorithm);
    sgParam.setParameter(SavitzkyGolayParameters.rtSmoothing, rt);
    sgParam.getParameter(SavitzkyGolayParameters.rtSmoothing).getEmbeddedParameter()
        .setValue(minRtDataPoints < 6 ? 5 : Math.min(21, minRtDataPoints / 2 * 2 + 1));
    sgParam.setParameter(SavitzkyGolayParameters.mobilitySmoothing, mobility);
    // next odd number
    sgParam.getParameter(SavitzkyGolayParameters.mobilitySmoothing).getEmbeddedParameter()
        .setValue(minImsDataPoints < 6 ? 5 : Math.min(21, minImsDataPoints / 2 * 2 + 1));

    MZmineProcessingStep<MZmineProcessingModule> step = new MZmineProcessingStepImpl<>(
        MZmineCore.getModuleInstance(SmoothingModule.class), param);
    q.add(step);
  }

  protected void makeAndAddRetentionTimeCalibration(BatchQueue q, MZTolerance mzTolInterSample,
      RTTolerance interSampleRtTol, OriginalFeatureListOption handleOriginalFeatureLists) {

    final ParameterSet param = MZmineCore.getConfiguration()
        .getModuleParameters(RTCorrectionModule.class).cloneParameterSet();
    param.setParameter(RTCorrectionParameters.featureLists,
        new FeatureListsSelection(FeatureListsSelectionType.BATCH_LAST_FEATURELISTS));
    param.setParameter(RTCorrectionParameters.MZTolerance, mzTolInterSample);
    param.setParameter(RTCorrectionParameters.RTTolerance, interSampleRtTol);
    param.setParameter(RTCorrectionParameters.minHeight, minFeatureHeight);
    param.setParameter(RTCorrectionParameters.handleOriginal, handleOriginalFeatureLists);
    param.setParameter(RTCorrectionParameters.suffix, "rt_cal");

    MZmineProcessingStep<MZmineProcessingModule> step = new MZmineProcessingStepImpl<>(
        MZmineCore.getModuleInstance(RTCorrectionModule.class), param);
    q.add(step);
  }

  /**
   * MS2 grouping can be done in the resolver steps or as a standalone module
   *
   * @param rtTol if null, a wide range is used that includes all
   * @return creates a parameter set for the main module. Can also be used in the resolver steps
   */
  protected ParameterSet createMs2GrouperParameters(final int minRtDataPoints,
      final boolean limitRtEdges, @Nullable RTTolerance rtTol) {
    // only TIMS currently supports DDA MS2 acquisition with PASEF
    // other instruments have the fragmentation before the IMS cell
    boolean hasTims = isImsActive && imsInstrumentType.equals(MobilityType.TIMS);

    var groupMs2Params = MZmineCore.getConfiguration().getModuleParameters(GroupMS2Module.class)
        .cloneParameterSet();
    // Using a fixed wide range here because precursor isolation is usually unit resolution
    groupMs2Params.setParameter(GroupMS2Parameters.PEAK_LISTS,
        new FeatureListsSelection(FeatureListsSelectionType.BATCH_LAST_FEATURELISTS));
    groupMs2Params.setParameter(GroupMS2Parameters.mzTol, MZTolerance.max(mzTolScans, 0.01, 10.0));
    groupMs2Params.setParameter(GroupMS2Parameters.combineTimsMsMs, false);
    groupMs2Params.setParameter(GroupMS2Parameters.limitMobilityByFeature, true);
    groupMs2Params.setParameter(GroupMS2Parameters.outputNoiseLevel, hasTims,
        massDetectorOption.getMsnNoiseLevel() * 2);
    groupMs2Params.setParameter(GroupMS2Parameters.outputNoiseLevelRelative, hasTims, 0.01);
    groupMs2Params.setParameter(GroupMS2Parameters.minRequiredSignals, true, 1);
    groupMs2Params.setParameter(GroupMS2Parameters.minimumRelativeFeatureHeight, true, 0.25);

    // retention time
    // rt tolerance is +- while FWHM is the width. still the MS2 might be triggered very early
    // change rt tol depending on number of data points
    var rtLimitOption = minRtDataPoints >= 4 && limitRtEdges ? FeatureLimitOptions.USE_FEATURE_EDGES
        : FeatureLimitOptions.USE_TOLERANCE;
    var realRTTol = Objects.requireNonNullElse(rtTol, new RTTolerance(9999999, Unit.MINUTES));
    groupMs2Params.setParameter(GroupMS2Parameters.rtFilter,
        new RtLimitsFilter(rtLimitOption, realRTTol));
    return groupMs2Params;
  }

  protected void makeAndAddMs2GrouperStep(final BatchQueue q, ParameterSet groupMs2Params) {
    q.add(new MZmineProcessingStepImpl<>(MZmineCore.getModuleInstance(GroupMS2Module.class),
        groupMs2Params));
  }

  /**
   * @param groupMs2Params this might be the same parameterset used for retention time resolving.
   *                       Will be cloned
   */
  protected void makeAndAddMobilityResolvingStep(final BatchQueue q,
      @Nullable ParameterSet groupMs2Params) {
    final ParameterSet param = MZmineCore.getConfiguration()
        .getModuleParameters(MinimumSearchFeatureResolverModule.class).cloneParameterSet();
    param.setParameter(MinimumSearchFeatureResolverParameters.PEAK_LISTS,
        new FeatureListsSelection(FeatureListsSelectionType.BATCH_LAST_FEATURELISTS));
    param.setParameter(MinimumSearchFeatureResolverParameters.SUFFIX, "r");
    param.setParameter(MinimumSearchFeatureResolverParameters.handleOriginal,
        handleOriginalFeatureLists);

    param.setParameter(MinimumSearchFeatureResolverParameters.groupMS2Parameters,
        groupMs2Params != null);
    if (groupMs2Params != null) {
      // the grouper parameterset might not be SUB set but the original one from the Grouper Module
      var subParameterSet = param.getParameter(
              MinimumSearchFeatureResolverParameters.groupMS2Parameters).getEmbeddedParameters()
          .cloneParameterSet();
      ParameterUtils.copyParameters(groupMs2Params, subParameterSet);

      param.getParameter(MinimumSearchFeatureResolverParameters.groupMS2Parameters)
          .setEmbeddedParameters((GroupMS2SubParameters) subParameterSet);
    }

    param.setParameter(MinimumSearchFeatureResolverParameters.dimension,
        ResolvingDimension.MOBILITY);
    param.setParameter(MinimumSearchFeatureResolverParameters.CHROMATOGRAPHIC_THRESHOLD_LEVEL,
        0.80);
    param.setParameter(MinimumSearchFeatureResolverParameters.SEARCH_RT_RANGE, imsFwhm);
    param.setParameter(MinimumSearchFeatureResolverParameters.MIN_RELATIVE_HEIGHT, 0d);
    param.setParameter(MinimumSearchFeatureResolverParameters.MIN_ABSOLUTE_HEIGHT,
        minFeatureHeight);
    param.setParameter(MinimumSearchFeatureResolverParameters.MIN_RATIO, 1.8d);
    param.setParameter(MinimumSearchFeatureResolverParameters.PEAK_DURATION, Range.closed(0d, 20d));
    param.setParameter(MinimumSearchFeatureResolverParameters.MIN_NUMBER_OF_DATAPOINTS,
        minImsDataPoints);

    q.add(new MZmineProcessingStepImpl<>(
        MZmineCore.getModuleInstance(MinimumSearchFeatureResolverModule.class), param));
  }

  protected void makeAndAddIsotopeFinderStep(final BatchQueue q) {
    final ParameterSet param = MZmineCore.getConfiguration()
        .getModuleParameters(IsotopeFinderModule.class).cloneParameterSet();

    param.setParameter(IsotopeFinderParameters.featureLists,
        new FeatureListsSelection(FeatureListsSelectionType.BATCH_LAST_FEATURELISTS));
    param.setParameter(IsotopeFinderParameters.isotopeMzTolerance, mzTolFeaturesIntraSample);
    param.setParameter(IsotopeFinderParameters.maxCharge, 1);
    param.setParameter(IsotopeFinderParameters.scanRange, ScanRange.SINGLE_MOST_INTENSE);
    param.setParameter(IsotopeFinderParameters.elements,
        List.of(new Element("H"), new Element("C"), new Element("N"), new Element("O"),
            new Element("S")));

    q.add(new MZmineProcessingStepImpl<>(MZmineCore.getModuleInstance(IsotopeFinderModule.class),
        param));
  }

  /**
   * @param noPrecursor no precursor matching like in GC-EI-MS
   */
  protected void makeAndAddSpectralNetworkingSteps(final BatchQueue q, final boolean isExportActive,
      final File exportPath, final boolean noPrecursor) {
    // NETWORKING
    ParameterSet mainParams = MZmineCore.getConfiguration()
        .getModuleParameters(MainSpectralNetworkingModule.class).cloneParameterSet();
    mainParams.setParameter(MainSpectralNetworkingParameters.featureLists,
        new FeatureListsSelection(FeatureListsSelectionType.BATCH_LAST_FEATURELISTS));

    var algorithm = noPrecursor ? SpectralNetworkingOptions.COSINE_NO_PRECURSOR
        : SpectralNetworkingOptions.MODIFIED_COSINE;
    mainParams.setParameter(MainSpectralNetworkingParameters.algorithms, algorithm);
    var param = mainParams.getEmbeddedParameterValue(MainSpectralNetworkingParameters.algorithms);

    switch (algorithm) {
      case MODIFIED_COSINE -> {
        ModifiedCosineSpectralNetworkingParameters.setAll(param, true, true, 500d, 4, 0.7,
            mzTolScans, SpectralSignalFilter.DEFAULT);
      }
      case COSINE_NO_PRECURSOR -> {
        NoPrecursorCosineSpectralNetworkingParameters.setAll(param, 8, 0.7, mzTolScans,
            SpectralSignalFilter.DEFAULT_NO_PRECURSOR);
      }
      // MS2Deepscore hard to do without the file path or maybe just dont set the file path
    }

    MZmineProcessingStep<MZmineProcessingModule> step = new MZmineProcessingStepImpl<>(
        MZmineCore.getModuleInstance(MainSpectralNetworkingModule.class), mainParams);
    q.add(step);

    // GRAPHML EXPORT
    if (isExportActive) {
      ParameterSet graphml = MZmineCore.getConfiguration()
          .getModuleParameters(NetworkGraphMlExportModule.class).cloneParameterSet();

      graphml.setParameter(NetworkGraphMlExportParameters.featureLists,
          new FeatureListsSelection(FeatureListsSelectionType.BATCH_LAST_FEATURELISTS));
      File file = FileAndPathUtil.getRealFilePathWithSuffix(exportPath, "_mzmine_networking",
          "graphml");
      graphml.setParameter(NetworkGraphMlExportParameters.filename, file);

      step = new MZmineProcessingStepImpl<>(
          MZmineCore.getModuleInstance(NetworkGraphMlExportModule.class), graphml);
      q.add(step);
    }
  }

  protected void makeAndAddLibrarySearchStep(final BatchQueue q,
      boolean libraryGenerationWorkflow) {
    if (!libraryGenerationWorkflow && !checkLibraryFiles()) {
      return;
    }

    ParameterSet param = MZmineCore.getConfiguration()
        .getModuleParameters(SpectralLibrarySearchModule.class).cloneParameterSet();

    param.setParameter(SpectralLibrarySearchParameters.peakLists,
        new FeatureListsSelection(FeatureListsSelectionType.BATCH_LAST_FEATURELISTS));
    param.setParameter(SpectralLibrarySearchParameters.libraries, new SpectralLibrarySelection());
    param.setParameter(SpectralLibrarySearchParameters.scanMatchingSelection,
        ScanMatchingSelection.MERGED_MSN);
    param.setParameter(SpectralLibrarySearchParameters.mzTolerancePrecursor,
        new MZTolerance(0.01, 20));
    param.setParameter(SpectralLibrarySearchParameters.mzTolerance, new MZTolerance(0.01, 20));
    param.setParameter(SpectralLibrarySearchParameters.removePrecursor, true);
    param.setParameter(SpectralLibrarySearchParameters.minMatch, 4);
    // similarity
    var simFunction = param.getParameter(SpectralLibrarySearchParameters.similarityFunction);
    simFunction.setValue(SpectralSimilarityFunctions.WEIGHTED_COSINE);
    var simParam = simFunction.getEmbeddedParameters();
    simParam.setParameter(WeightedCosineSpectralSimilarityParameters.weight, Weights.SQRT);
    simParam.setParameter(WeightedCosineSpectralSimilarityParameters.minCosine, 0.7);
    simParam.setParameter(WeightedCosineSpectralSimilarityParameters.handleUnmatched,
        HandleUnmatchedSignalOptions.KEEP_ALL_AND_MATCH_TO_ZERO);

    // advanced off
    param.setParameter(SpectralLibrarySearchParameters.advanced, false);
    var advanced = param.getEmbeddedParameterValue(SpectralLibrarySearchParameters.advanced);
    advanced.setParameter(AdvancedSpectralLibrarySearchParameters.cropSpectraToOverlap, false);
    advanced.setParameter(AdvancedSpectralLibrarySearchParameters.deisotoping, false);
    advanced.setParameter(AdvancedSpectralLibrarySearchParameters.needsIsotopePattern, false);
    advanced.setParameter(AdvancedSpectralLibrarySearchParameters.rtTolerance, false);
    advanced.setParameter(AdvancedSpectralLibrarySearchParameters.ccsTolerance, false, 0.05);

    MZmineProcessingStep<MZmineProcessingModule> step = new MZmineProcessingStepImpl<>(
        MZmineCore.getModuleInstance(SpectralLibrarySearchModule.class), param);
    q.add(step);
  }


  protected void makeAndAddLocalCsvDatabaseSearchStep(final BatchQueue q,
      final @Nullable RTTolerance rtTol) {
    if (!checkLocalCsvDatabase) {
      return;
    }

    var param = MZmineCore.getConfiguration()
        .getModuleParameters(LocalCSVDatabaseSearchModule.class).cloneParameterSet();

    param.setParameter(LocalCSVDatabaseSearchParameters.peakLists,
        new FeatureListsSelection(FeatureListsSelectionType.BATCH_LAST_FEATURELISTS));
    param.setParameter(LocalCSVDatabaseSearchParameters.dataBaseFile, csvLibraryFile);
    param.setParameter(LocalCSVDatabaseSearchParameters.fieldSeparator,
        csvLibraryFile.getName().toLowerCase().endsWith(".csv") ? "," : "\\t");
    param.setParameter(LocalCSVDatabaseSearchParameters.columns, csvColumns);
    param.setParameter(LocalCSVDatabaseSearchParameters.mzTolerance, mzTolInterSample);
    param.setParameter(LocalCSVDatabaseSearchParameters.rtTolerance,
        Objects.requireNonNullElse(rtTol, new RTTolerance(9999999, Unit.MINUTES)));
    param.setParameter(LocalCSVDatabaseSearchParameters.mobTolerance, imsFwhmMobTolerance);
    param.setParameter(LocalCSVDatabaseSearchParameters.ccsTolerance, 0.05);
    param.setParameter(LocalCSVDatabaseSearchParameters.filterSamples,
        !csvFilterSamplesColumn.isBlank(), csvFilterSamplesColumn.trim());
    param.setParameter(LocalCSVDatabaseSearchParameters.commentFields, "");
    // define ions
    var ionLibParams = param.getParameter(LocalCSVDatabaseSearchParameters.ionLibrary)
        .getEmbeddedParameters();
    createAndSetIonLibrary(ionLibParams);
    param.setParameter(LocalCSVDatabaseSearchParameters.ionLibrary,
        csvMassOptions == MassOptions.MASS_AND_IONS);

    MZmineProcessingStep<MZmineProcessingModule> step = new MZmineProcessingStepImpl<>(
        MZmineCore.getModuleInstance(LocalCSVDatabaseSearchModule.class), param);
    q.add(step);
  }

  protected void makeAndAddLipidAnnotationStep(final BatchQueue q) {
    if (!annotateLipids) {
      return;
    }

    var param = MZmineCore.getConfiguration().getModuleParameters(LipidAnnotationModule.class)
        .cloneParameterSet();

    param.setParameter(LipidAnnotationParameters.featureLists,
        new FeatureListsSelection(FeatureListsSelectionType.BATCH_LAST_FEATURELISTS));
    param.setParameter(LipidAnnotationParameters.lipidClasses,
        LipidClassesProvider.getListOfAllLipidClasses().toArray());
    param.setParameter(LipidAnnotationParameters.lipidChainParameters,
        new LipidAnnotationChainParameters());
    param.setParameter(LipidAnnotationParameters.mzTolerance, mzTolInterSample);
    param.setParameter(LipidAnnotationParameters.searchForMSMSFragments, true);
    param.getParameter(LipidAnnotationParameters.searchForMSMSFragments).getEmbeddedParameters()
        .setParameter(LipidAnnotationMSMSParameters.keepUnconfirmedAnnotations, isImaging);
    param.getParameter(LipidAnnotationParameters.searchForMSMSFragments).getEmbeddedParameters()
        .setParameter(LipidAnnotationMSMSParameters.minimumMsMsScore, 0.6);
    param.getParameter(LipidAnnotationParameters.searchForMSMSFragments).getEmbeddedParameters()
        .setParameter(LipidAnnotationMSMSParameters.mzToleranceMS2, mzTolScans);
    param.setParameter(LipidAnnotationParameters.advanced, false);
    var advanced = param.getEmbeddedParameterValue(LipidAnnotationParameters.advanced);
    advanced.setParameter(AdvancedLipidAnnotationParameters.IONS_TO_IGNORE,
        IonizationType.values());
    MZmineProcessingStep<MZmineProcessingModule> step = new MZmineProcessingStepImpl<>(
        MZmineCore.getModuleInstance(LipidAnnotationModule.class), param);
    q.add(step);
  }
}<|MERGE_RESOLUTION|>--- conflicted
+++ resolved
@@ -272,13 +272,8 @@
     imsSmoothing = getValue(params, IonMobilityWizardParameters.smoothing);
     imsFwhm = getValue(params, IonMobilityWizardParameters.approximateImsFWHM);
     imsFwhmMobTolerance = new MobilityTolerance(imsFwhm.floatValue());
-<<<<<<< HEAD
     isNativeIms = Arrays.stream(dataFiles).map(RawDataFileTypeDetector::detectDataFileType)
         .allMatch(type -> type == RawDataFileType.BRUKER_TDF);
-=======
-    isNonTdfIms = Arrays.stream(dataFiles).map(RawDataFileTypeDetector::detectDataFileType)
-        .noneMatch(type -> type == RawDataFileType.BRUKER_TDF);
->>>>>>> 4bd988b7
 
     // Imaging
     isImaging = steps.isImaging();
