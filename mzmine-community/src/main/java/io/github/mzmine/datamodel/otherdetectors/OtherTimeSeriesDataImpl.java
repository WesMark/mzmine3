/*
 * Copyright (c) 2004-2024 The mzmine Development Team
 *
 * Permission is hereby granted, free of charge, to any person
 * obtaining a copy of this software and associated documentation
 * files (the "Software"), to deal in the Software without
 * restriction, including without limitation the rights to use,
 * copy, modify, merge, publish, distribute, sublicense, and/or sell
 * copies of the Software, and to permit persons to whom the
 * Software is furnished to do so, subject to the following
 * conditions:
 *
 * The above copyright notice and this permission notice shall be
 * included in all copies or substantial portions of the Software.
 *
 * THE SOFTWARE IS PROVIDED "AS IS", WITHOUT WARRANTY OF ANY KIND,
 * EXPRESS OR IMPLIED, INCLUDING BUT NOT LIMITED TO THE WARRANTIES
 * OF MERCHANTABILITY, FITNESS FOR A PARTICULAR PURPOSE AND
 * NONINFRINGEMENT. IN NO EVENT SHALL THE AUTHORS OR COPYRIGHT
 * HOLDERS BE LIABLE FOR ANY CLAIM, DAMAGES OR OTHER LIABILITY,
 * WHETHER IN AN ACTION OF CONTRACT, TORT OR OTHERWISE, ARISING
 * FROM, OUT OF OR IN CONNECTION WITH THE SOFTWARE OR THE USE OR
 * OTHER DEALINGS IN THE SOFTWARE.
 */

package io.github.mzmine.datamodel.otherdetectors;

import static io.github.mzmine.datamodel.otherdetectors.OtherDataFileImpl.DEFAULT_UNIT;

import io.github.mzmine.datamodel.features.types.otherdectectors.RawTraceType;
import io.github.mzmine.modules.io.import_rawdata_mzml.msdk.data.ChromatogramType;
import io.github.mzmine.util.concurrent.CloseableReentrantReadWriteLock;
import java.util.ArrayList;
import java.util.List;
import java.util.Objects;
import org.jetbrains.annotations.NotNull;
import org.jetbrains.annotations.Nullable;

public class OtherTimeSeriesDataImpl implements OtherTimeSeriesData {

  private final CloseableReentrantReadWriteLock writeLock = new CloseableReentrantReadWriteLock();

  private final OtherDataFile otherDataFile;
  private final List<OtherFeature> rawTraces = new ArrayList<>();
  private final List<OtherFeature> processedFeatures = new ArrayList<>();

  public @Nullable ChromatogramType chromatogramType = ChromatogramType.UNKNOWN;
  private @Nullable String timeSeriesDomainLabel = "Retention time";
  private @Nullable String timeSeriesDomainUnit = "min";
  private @Nullable String timeSeriesRangeLabel = DEFAULT_UNIT;
  private @Nullable String timeSeriesRangeUnit = DEFAULT_UNIT;

  public OtherTimeSeriesDataImpl(OtherDataFile otherDataFile) {
    this.otherDataFile = otherDataFile;
  }

  @Override
  public @NotNull OtherFeature getRawTrace(int index) {
    try(var _ = writeLock.lockWrite()) {
      return rawTraces.get(index);
    }
  }

  @Override
  public @NotNull List<@NotNull OtherFeature> getRawTraces() {
    return List.copyOf(rawTraces);
  }

  public void addRawTrace(@NotNull OtherFeature series) {
    try (var _ = writeLock.lockWrite()) {
      this.rawTraces.add(series);
    }
  }

  @Override
  public OtherDataFile getOtherDataFile() {
    return otherDataFile;
  }

  @Override
  public @Nullable String getTimeSeriesDomainLabel() {
    return timeSeriesDomainLabel;
  }

  public void setTimeSeriesDomainLabel(@Nullable String timeSeriesDomainLabel) {
    this.timeSeriesDomainLabel = timeSeriesDomainLabel;
  }

  @Override
  public @Nullable String getTimeSeriesDomainUnit() {
    return timeSeriesDomainUnit;
  }

  public void setTimeSeriesDomainUnit(@Nullable String timeSeriesDomainUnit) {
    this.timeSeriesDomainUnit = timeSeriesDomainUnit;
  }

  @Override
  public @Nullable String getTimeSeriesRangeLabel() {
    return timeSeriesRangeLabel;
  }

  public void setTimeSeriesRangeLabel(@Nullable String timeSeriesRangeLabel) {
    this.timeSeriesRangeLabel = timeSeriesRangeLabel;
  }

  @Override
  public @Nullable String getTimeSeriesRangeUnit() {
    return timeSeriesRangeUnit;
  }

  public void setTimeSeriesRangeUnit(@Nullable String timeSeriesRangeUnit) {
    this.timeSeriesRangeUnit = timeSeriesRangeUnit;
  }

  @Override
  public @Nullable ChromatogramType getChromatogramType() {
    return chromatogramType;
  }

  @Override
  public List<OtherFeature> getProcessedFeatures() {
    return processedFeatures;
  }

  public void setChromatogramType(@Nullable ChromatogramType chromatogramType) {
    this.chromatogramType = chromatogramType;
  }

<<<<<<< HEAD
=======
  @Override
  @NotNull
  public List<OtherFeature> getProcessedFeaturesForTrace(OtherFeature rawTrace) {
    try (var _ = writeLock.lockRead()) {
      return processedFeatures.stream()
          .filter(f -> Objects.equals(f.get(RawTraceType.class), rawTrace)).toList();
    }
  }

  @Override
  public void replaceProcessedFeaturesForTrace(OtherFeature rawTrace,
      @NotNull List<OtherFeature> newFeatures) {
    if (newFeatures.stream().anyMatch(f -> f.get(RawTraceType.class) == null)) {
      throw new IllegalStateException("RawTraceType is null for some new features.");
    }
    if (!newFeatures.stream().allMatch(f -> Objects.equals(f.get(RawTraceType.class), rawTrace))) {
      throw new IllegalStateException("Not all features belong to the required trace");
    }

    try (var _ = writeLock.lockWrite()) {
      final List<OtherFeature> currentFeatures = getProcessedFeaturesForTrace(rawTrace);
      processedFeatures.removeAll(currentFeatures);
      processedFeatures.addAll(newFeatures);
    }
  }

  @Override
  public void addProcessedFeature(@NotNull OtherFeature newFeature) {
    final OtherFeature rawTrace = newFeature.get(RawTraceType.class);
    if (rawTrace == null) {
      throw new IllegalStateException("The new feature does not have an associated raw trace.");
    }

    if (!rawTraces.stream().anyMatch(f -> f.equals(rawTrace))) {
      throw new IllegalStateException(
          "The newly added feature does not belong to this time series data.");
    }

    try (var _ = writeLock.lockWrite()) {
      processedFeatures.add(newFeature);
    }
  }
>>>>>>> e4777ee4
}<|MERGE_RESOLUTION|>--- conflicted
+++ resolved
@@ -127,8 +127,6 @@
     this.chromatogramType = chromatogramType;
   }
 
-<<<<<<< HEAD
-=======
   @Override
   @NotNull
   public List<OtherFeature> getProcessedFeaturesForTrace(OtherFeature rawTrace) {
@@ -171,5 +169,4 @@
       processedFeatures.add(newFeature);
     }
   }
->>>>>>> e4777ee4
 }