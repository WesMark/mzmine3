--- conflicted
+++ resolved
@@ -89,7 +89,6 @@
     this.intensityValues = StorageUtils.storeValuesToDoubleBuffer(storage, intensityValues);
   }
 
-<<<<<<< HEAD
   /**
    * may reuse memory segments
    */
@@ -97,12 +96,6 @@
       @NotNull MemorySegment intensityValues, @NotNull List<? extends Scan> scans) {
     long values = numDoubles(mzValues);
     if (values != numDoubles(intensityValues) || values != scans.size()) {
-=======
-  public SimpleIonTimeSeries(MemorySegment mzValues, MemorySegment intensityValues,
-      @NotNull List<? extends Scan> scans) {
-    if (mzValues.byteSize() != intensityValues.byteSize()
-        || StorageUtils.numDoubles(mzValues) != scans.size()) {
->>>>>>> b8407130
       throw new IllegalArgumentException("Length of mz, intensity and/or scans does not match.");
     }
     for (int i = 1; i < scans.size(); i++) {
@@ -112,15 +105,9 @@
       }
     }
 
-<<<<<<< HEAD
     this.scans = scans;
     this.mzValues = mzValues;
     this.intensityValues = intensityValues;
-=======
-    this.mzValues = mzValues;
-    this.intensityValues = intensityValues;
-    this.scans = scans;
->>>>>>> b8407130
   }
 
   public static SimpleIonTimeSeries loadFromXML(XMLStreamReader reader, MemoryMapStorage storage,
