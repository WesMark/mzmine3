--- conflicted
+++ resolved
@@ -119,7 +119,6 @@
     intensityValues = StorageUtils.storeValuesToDoubleBuffer(storage, intensities);
   }
 
-<<<<<<< HEAD
   /**
    * Creates a new {@link SimpleIonMobilogramTimeSeries}. For more convenient usage, see
    * {@link IonMobilogramTimeSeriesFactory#of(MemoryMapStorage, List, BinningMobilogramDataAccess)}
@@ -127,9 +126,9 @@
    * the same length.
    *
    * @param storage          The {@link MemoryMapStorage} to be used. May be null.
-   * @param mzs              The mz values of this series. Should be calculated from all detected
+   * @param mzValues         The mz values of this series. Should be calculated from all detected
    *                         signals in the {@link IonMobilitySeries} of the same index.
-   * @param intensities      The intensity values of this series. Should be calculated from all
+   * @param intensityValues  The intensity values of this series. Should be calculated from all
    *                         detected signals in the {@link IonMobilitySeries} of the same index.
    * @param mobilograms      The mobilograms of this series.
    * @param frames           The frames the mobilograms were detected in.
@@ -142,19 +141,12 @@
    *                         BinningMobilogramDataAccess#getPreviousBinningWith(ModularFeatureList,
    *                         MobilityType)}
    */
-  public SimpleIonMobilogramTimeSeries(@Nullable MemoryMapStorage storage, @NotNull MemorySegment mzs,
-      @NotNull MemorySegment intensities, @NotNull List<IonMobilitySeries> mobilograms,
-      @NotNull List<Frame> frames, @NotNull final SummedIntensityMobilitySeries summedMobilogram) {
-
-    if (mzs.byteSize() != intensities.byteSize() || mobilograms.size() != numDoubles(intensities)) {
-=======
   public SimpleIonMobilogramTimeSeries(@NotNull MemorySegment mzValues,
       MemorySegment intensityValues, @Nullable MemoryMapStorage storage,
       @NotNull List<IonMobilitySeries> mobilograms, @NotNull List<Frame> frames,
       @NotNull final SummedIntensityMobilitySeries summedMobilogram) {
-    if (mzValues.byteSize() != intensityValues.byteSize()
-        || mobilograms.size() != StorageUtils.numDoubles(intensityValues)) {
->>>>>>> b8407130
+    if (mzValues.byteSize() != intensityValues.byteSize() || mobilograms.size() != numDoubles(
+        intensityValues)) {
       throw new IllegalArgumentException(
           "Length of mz, intensity, frames and/or mobilograms does not match.");
     }
@@ -162,14 +154,6 @@
       throw new IllegalArgumentException("Cannot combine mobilograms of different raw data files.");
     }
 
-<<<<<<< HEAD
-    this.mobilograms = storeMobilograms(storage, mobilograms);
-    this.frames = frames;
-    this.summedMobilogram = summedMobilogram;
-
-    mzValues = mzs;
-    intensityValues = intensities;
-=======
     this.intensityValues = intensityValues;
     this.mzValues = mzValues;
     var stored = IonMobilogramTimeSeriesFactory.storeMobilograms(this, storage, mobilograms);
@@ -178,7 +162,6 @@
     mobilogramMzValues = stored.storedMzValues();
     this.frames = frames;
     this.summedMobilogram = summedMobilogram;
->>>>>>> b8407130
   }
 
   @Override
@@ -246,8 +229,8 @@
 
     return new SimpleIonMobilogramTimeSeries(
         StorageUtils.sliceDoubles(mzValues, startIndexInclusive, endIndexExclusive),
-        StorageUtils.sliceDoubles(intensityValues, startIndexInclusive, endIndexExclusive),
-        storage, mobilograms, frames.subList(startIndexInclusive, endIndexExclusive),
+        StorageUtils.sliceDoubles(intensityValues, startIndexInclusive, endIndexExclusive), storage,
+        mobilograms, frames.subList(startIndexInclusive, endIndexExclusive),
         mobilogramBinning.toSummedMobilogram(storage));
   }
 
@@ -290,9 +273,10 @@
   @Override
   public IonMobilogramTimeSeries copyAndReplace(@Nullable final MemoryMapStorage storage,
       @NotNull final double[] newIntensityValues) {
-    MemorySegment intensityValues = StorageUtils.storeValuesToDoubleBuffer(storage, newIntensityValues);
-    return new SimpleIonMobilogramTimeSeries(storage, mzValues, intensityValues, mobilograms, frames,
-        summedMobilogram.copy(storage));
+    MemorySegment intensityValues = StorageUtils.storeValuesToDoubleBuffer(storage,
+        newIntensityValues);
+    return new SimpleIonMobilogramTimeSeries(storage, mzValues, intensityValues, mobilograms,
+        frames, summedMobilogram.copy(storage));
   }
 
   @Override
