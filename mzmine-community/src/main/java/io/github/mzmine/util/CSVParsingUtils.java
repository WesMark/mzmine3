/*
 * Copyright (c) 2004-2024 The mzmine Development Team
 *
 * Permission is hereby granted, free of charge, to any person
 * obtaining a copy of this software and associated documentation
 * files (the "Software"), to deal in the Software without
 * restriction, including without limitation the rights to use,
 * copy, modify, merge, publish, distribute, sublicense, and/or sell
 * copies of the Software, and to permit persons to whom the
 * Software is furnished to do so, subject to the following
 * conditions:
 *
 * The above copyright notice and this permission notice shall be
 * included in all copies or substantial portions of the Software.
 *
 * THE SOFTWARE IS PROVIDED "AS IS", WITHOUT WARRANTY OF ANY KIND,
 * EXPRESS OR IMPLIED, INCLUDING BUT NOT LIMITED TO THE WARRANTIES
 * OF MERCHANTABILITY, FITNESS FOR A PARTICULAR PURPOSE AND
 * NONINFRINGEMENT. IN NO EVENT SHALL THE AUTHORS OR COPYRIGHT
 * HOLDERS BE LIABLE FOR ANY CLAIM, DAMAGES OR OTHER LIABILITY,
 * WHETHER IN AN ACTION OF CONTRACT, TORT OR OTHERWISE, ARISING
 * FROM, OUT OF OR IN CONNECTION WITH THE SOFTWARE OR THE USE OR
 * OTHER DEALINGS IN THE SOFTWARE.
 */

package io.github.mzmine.util;

import static io.github.mzmine.util.StringUtils.inQuotes;

import com.opencsv.CSVReader;
import com.opencsv.CSVReaderBuilder;
import com.opencsv.CSVWriterBuilder;
import com.opencsv.ICSVWriter;
import com.opencsv.RFC4180ParserBuilder;
import com.opencsv.exceptions.CsvException;
import com.opencsv.exceptions.CsvValidationException;
import io.github.mzmine.datamodel.features.compoundannotations.CompoundDBAnnotation;
import io.github.mzmine.datamodel.features.compoundannotations.SimpleCompoundDBAnnotation;
import io.github.mzmine.datamodel.features.types.abstr.StringType;
import io.github.mzmine.datamodel.features.types.annotations.iin.IonAdductType;
import io.github.mzmine.datamodel.features.types.annotations.iin.IonTypeType;
import io.github.mzmine.datamodel.features.types.numbers.NeutralMassType;
import io.github.mzmine.datamodel.features.types.numbers.abstr.DoubleType;
import io.github.mzmine.datamodel.features.types.numbers.abstr.FloatType;
import io.github.mzmine.datamodel.features.types.numbers.abstr.IntegerType;
import io.github.mzmine.datamodel.identities.iontype.IonType;
import io.github.mzmine.datamodel.identities.iontype.IonTypeParser;
import io.github.mzmine.modules.dataprocessing.id_ion_identity_networking.ionidnetworking.IonNetworkLibrary;
import io.github.mzmine.parameters.parametertypes.ImportType;
import io.github.mzmine.taskcontrol.TaskStatus;
import io.github.mzmine.util.exceptions.MissingColumnException;
import io.github.mzmine.util.files.FileAndPathUtil;
import io.github.mzmine.util.io.CSVUtils;
import io.github.mzmine.util.io.WriterOptions;
import java.io.BufferedReader;
import java.io.File;
import java.io.IOException;
import java.nio.file.Files;
import java.util.ArrayList;
import java.util.Arrays;
import java.util.List;
import java.util.Map;
import java.util.Map.Entry;
<<<<<<< HEAD
import java.util.Objects;
=======
import java.util.function.Function;
>>>>>>> fb335793
import java.util.logging.Level;
import java.util.logging.Logger;
import java.util.stream.Collectors;
import javafx.beans.property.SimpleStringProperty;
import javafx.beans.property.StringProperty;
import org.jetbrains.annotations.NotNull;
import org.jetbrains.annotations.Nullable;

public class CSVParsingUtils {

  private static final Logger logger = Logger.getLogger(CSVParsingUtils.class.getName());


  /**
   * Find indices of all columns
   *
   * @param titleLine titleLine
   * @return map of column and index
   */
  @NotNull
  public static Map<String, Integer> extractColumnIndices(final String[] columns,
      final String[] titleLine) {
    List<String> lowerLine = Arrays.stream(titleLine).map(String::toLowerCase).toList();
    Map<String, Integer> map = Arrays.stream(columns).map(String::toLowerCase)
        .collect(Collectors.toMap(key -> key, lowerLine::indexOf));
    return map;
  }

  /**
   * Find indices of all columns or throw exception if some are missing
   *
   * @param titleLine titleLine
   * @return map of column and index
   */
  @NotNull
  public static Map<String, Integer> extractColumnIndicesStrict(final String[] columns,
      final String[] titleLine) throws MissingColumnException {
    Map<String, Integer> map = extractColumnIndices(columns, titleLine);

    List<String> missingColumns = map.entrySet().stream().filter(e -> e.getValue() == -1)
        .map(Entry::getKey).toList();
    if (!missingColumns.isEmpty()) {
      throw new MissingColumnException(missingColumns);
    }
    return map;
  }


  /**
   * Searches an array of strings for a specified list of import types. Returns all selected import
   * types or null if they were found.
   *
   * @param importTypes  A list of {@link ImportType}s. Only if a type
   *                     {@link ImportType#isSelected()}, it will be included in the output list.
   * @param firstLine    The column headers
   * @param errorMessage A string property to place an error message on failure. Stored property is
   *                     null unless an error occurs.
   * @return A new list of the selected import types with their line indices set, or null if a
   * selected column was not found.
   */
  @Nullable
  public static List<ImportType> findLineIds(List<ImportType> importTypes, String[] firstLine,
      @NotNull StringProperty errorMessage) {
    List<ImportType> lines = new ArrayList<>();
    for (ImportType importType : importTypes) {
      if (importType.isSelected()) {
        ImportType type = new ImportType(importType.isSelected(), importType.getCsvColumnName(),
            importType.getDataType());
        lines.add(type);
      }
    }

    for (ImportType importType : lines) {
      for (int i = 0; i < firstLine.length; i++) {
        String columnName = firstLine[i];
        if (columnName.trim().equalsIgnoreCase(importType.getCsvColumnName().trim())) {
          if (importType.getColumnIndex() != -1) {
            logger.warning(
                () -> "Library file contains two columns called \"" + columnName + "\".");
          }
          importType.setColumnIndex(i);
        }
      }
    }
    final List<ImportType> nullMappings = lines.stream().filter(val -> val.getColumnIndex() == -1)
        .toList();
    if (!nullMappings.isEmpty()) {
      // no header found at all. may indicate wrong separator
      boolean noHeaderFound = lines.size() == nullMappings.size();
      final String error = STR."Did not find specified column \{Arrays.toString(
          nullMappings.stream().map(ImportType::getCsvColumnName).toArray())} in file.\{
          noHeaderFound
              ? "\nNo column title was found. Did you specify the correct column separator?" : ""}";
      logger.warning(() -> error);
      errorMessage.set(error);
      return null;
    }
    return lines;
  }

  public static CompoundDBAnnotation csvLineToCompoundDBAnnotation(final String[] line,
      final List<ImportType> types) {

    final CompoundDBAnnotation annotation = new SimpleCompoundDBAnnotation();
    for (ImportType type : types) {
      final int columnIndex = type.getColumnIndex();

      if (columnIndex == -1 || line[columnIndex] == null || line[columnIndex].isBlank()) {
        continue;
      }

      try {
        switch (type.getDataType()) {
          case FloatType ft -> annotation.put(ft, Float.parseFloat(line[columnIndex]));
          case IntegerType it -> annotation.put(it, Integer.parseInt(line[columnIndex]));
          case DoubleType dt -> annotation.put(dt, Double.parseDouble(line[columnIndex]));
          case IonAdductType ignored -> {
            final IonType ionType = IonTypeParser.parse(line[columnIndex]);
            annotation.putIfNotNull(IonTypeType.class, ionType);

          }
          case IonTypeType ignored -> {
            final IonType ionType = IonTypeParser.parse(line[columnIndex]);
            annotation.putIfNotNull(IonTypeType.class, ionType);
          }
          case StringType st -> annotation.put(st, line[columnIndex]);
          default -> throw new RuntimeException(
              "Don't know how to parse data type " + type.getDataType().getClass().getName());
        }
      } catch (NumberFormatException e) {
        // silent - e.g. #NV from excel
      }
    }

    // try to calculate the neutral mass if it was not present.
    if (annotation.get(NeutralMassType.class) == null) {
      annotation.putIfNotNull(NeutralMassType.class,
          CompoundDBAnnotation.calcNeutralMass(annotation));
    }

    return annotation;
  }

  /**
   * Reads the given csv file and returns a {@link CompoundDbLoadResult} containing a list of valid
   * (see {@link CompoundDBAnnotation#isBaseAnnotationValid(CompoundDBAnnotation, boolean)}
   * annotations or an error message.
   *
   * @param peakListFile   The csv file.
   * @param fieldSeparator The field separator.
   * @param types          The list of possible import types. All types that are selected
   *                       ({@link ImportType#isSelected()} must be found in the csv file.
   * @param ionLibrary     An ion library or null. If the library is null, a precursor mz must be
   *                       given in the file. Otherwise, all formulas will be ionised by
   *                       {@link
   *                       CompoundDBAnnotation#buildCompoundsWithAdducts(CompoundDBAnnotation,
   *                       IonNetworkLibrary)}.
   */
  public static CompoundDbLoadResult getAnnotationsFromCsvFile(final File peakListFile,
      String fieldSeparator, @NotNull List<ImportType> types,
      @Nullable IonNetworkLibrary ionLibrary) {
    List<CompoundDBAnnotation> list = new ArrayList<>();

    if (!peakListFile.exists()) {
      return new CompoundDbLoadResult(List.of(), TaskStatus.ERROR,
          STR."Input file \{peakListFile.getAbsolutePath()} does not exist.");
    }

    List<String[]> peakListValues = null;
    try {
      peakListValues = readData(peakListFile, fieldSeparator);

      if (peakListValues.isEmpty()) {
        return new CompoundDbLoadResult(List.of(), TaskStatus.ERROR,
            STR."File \{peakListFile.getAbsolutePath()} did not contain any content.");
      }
    } catch (IOException | CsvException e) {
      throw new RuntimeException(e);
    }

    final SimpleStringProperty errorMessage = new SimpleStringProperty();
    final List<ImportType> lineIds = CSVParsingUtils.findLineIds(types, peakListValues.get(0),
        errorMessage);

    if (lineIds == null) {
      return new CompoundDbLoadResult(List.of(), TaskStatus.ERROR, errorMessage.get());
    }

    for (int i = 1; i < peakListValues.size(); i++) {
      final CompoundDBAnnotation baseAnnotation = CSVParsingUtils.csvLineToCompoundDBAnnotation(
          peakListValues.get(i), lineIds);

      if (!CompoundDBAnnotation.isBaseAnnotationValid(baseAnnotation, ionLibrary != null)) {
        logger.info(String.format(
            "Invalid base annotation for compound %s in line %d. Skipping annotation.",
            baseAnnotation, i));
        continue;
      }

      if (ionLibrary != null) {
        final List<CompoundDBAnnotation> ionizedAnnotations = CompoundDBAnnotation.buildCompoundsWithAdducts(
            baseAnnotation, ionLibrary);
        list.addAll(ionizedAnnotations);
      } else {
        list.add(baseAnnotation);
      }
    }

    if (list.isEmpty()) {
      return new CompoundDbLoadResult(List.of(), TaskStatus.ERROR,
          "Did not find any valid compounds in file.");
    }

    return new CompoundDbLoadResult(list, TaskStatus.FINISHED, null);
  }

  /**
   * Read data until end. Skips empty lines. The returned list is not trimmed to size. If you retain
   * the list than use {@link ArrayList#trimToSize()}.
   *
   * @param separator separator
   * @return List of rows
   * @throws IOException if read is unsuccessful
   */
  public static List<String[]> readData(final File file, final String separator)
      throws IOException, CsvException {
    try (var reader = Files.newBufferedReader(file.toPath())) {

      skipOptionalBom(reader);

      return readData(reader, separator);
    }
  }

  public static List<String[]> readDataAutoSeparator(final File file)
      throws IOException, CsvException {
<<<<<<< HEAD
    final String sep = autoDetermineSeparator(file);

    try (var reader = Files.newBufferedReader(file.toPath())) {
      // some users/programs save csv files with an encoding prefix in the first few bytes. This
      // prefix is equal to the char code \uFEFF and means that the file is utf-8 encoded. However,
      // most UTF-8 files don't come with this prefix (=BOM, byte order marker). If it is there,
      // we want to skip it, otherwise the first csv field may be mis-recognised as a string with a
      // different encoding.
      // see: https://stackoverflow.com/questions/4897876/reading-utf-8-bom-marker
      reader.mark(1);
      final char[] possibleBom = new char[1];
      final int read = reader.read(possibleBom);
      if (read == 1 && possibleBom[0] != '\uFEFF') {
        reader.reset(); // no BOM found, don't skip
      }

      return readData(reader, sep);
=======
    final Character sep = autoDetermineSeparatorDefaultFallback(file);

    try (var reader = Files.newBufferedReader(file.toPath())) {
      skipOptionalBom(reader);

      return readData(reader, sep.toString());
    }
  }

  /**
   * some users/programs save csv files with an encoding prefix in the first few bytes. This prefix
   * is equal to the char code \uFEFF and means that the file is utf-8 encoded. However, most UTF-8
   * files don't come with this prefix (=BOM, byte order marker). If it is there, we want to skip
   * it, otherwise the first csv field may be mis-recognised as a string with a different encoding.
   * see: https://stackoverflow.com/questions/4897876/reading-utf-8-bom-marker
   */
  private static void skipOptionalBom(BufferedReader reader) throws IOException {
    reader.mark(1);
    final char[] possibleBom = new char[1];
    final int read = reader.read(possibleBom);
    if (read == 1 && possibleBom[0] != '\uFEFF') {
      reader.reset(); // no BOM found, don't skip
>>>>>>> fb335793
    }
  }

  /**
   * Attempts to automatically determine the file separator of a tabular text file by the first two
   * lines.
   * <p></p>
   * Fallback criteria:
   * <p></p>
   * .tsv or .txt files -> \t
   * <p></p>
   * .csv -> ,
   *
   * @return The determined separator.
   */
<<<<<<< HEAD
  public static @NotNull String autoDetermineSeparator(@NotNull File file) {
    String bestSeparator = null;

    try (var reader = Files.newBufferedReader(file.toPath())) {
      // make sure we can read the full first line and reset to here afterwards
      final String header = reader.readLine();
      final String line1 = reader.readLine();

      final List<String> possibleSeparators = List.of("\t", ",", ";");

      // the split line must have more than one entry to auto-determine,
      // bc otherwise we may think we found the separator, but we just have an array of length 1.
      // in that case, we default to the most likely option from the file ending
      int maxCols = 1;

      for (int i = 0; i < possibleSeparators.size(); i++) {
        final String[] splitHeader = header.split(possibleSeparators.get(i));
        final String[] splitLine = line1.split(possibleSeparators.get(i));
        // first and second line must be the same length if we auto-determine the separator
        if (splitHeader.length != splitLine.length) {
          logger.finest(
              "Line length mismatch for separator %s. header %d, first line %d in file %s.".formatted(
                  inQuotes(possibleSeparators.get(i)), splitHeader.length, splitLine.length,
                  file.getName()));
          continue;
        }

        if (splitHeader.length > maxCols) {
          maxCols = splitHeader.length;
          bestSeparator = possibleSeparators.get(i);
        }
      }
    } catch (IOException | NullPointerException e) {
      // this may happen if the file has less than two lines.
      logger.log(Level.FINE,
          "Cannot auto determine file separator for %s. File may be empty or has less than two lines. Falling back to default.".formatted(
              file));
    }

    // the default file ending for excel export to tab-separated is .txt, so we catch here if the
    // user did not rename.
    bestSeparator = Objects.requireNonNullElse(bestSeparator,
        file.getName().endsWith(".tsv") || file.getName().endsWith(".txt") ? "\t" : ",");
    logger.finest("Automatically determined separator for file %s to be %s".formatted(file,
        bestSeparator.equals("\t") ? "tab" : bestSeparator));
    return bestSeparator;
=======
  public static @Nullable Character autoDetermineSeparator(@NotNull File file) {
    Character bestSeparator = null;

    final List<Character> possibleSeparators = List.of('\t', ',', ';');
    for (Character sep : possibleSeparators) {
      try (var reader = Files.newBufferedReader(file.toPath())) {
        skipOptionalBom(reader);
        // the split line must have more than one entry to auto-determine,
        // bc otherwise we may think we found the separator, but we just have an array of length 1.
        // in that case, we default to the most likely option from the file ending
        int maxCols = 1;

        reader.mark(Integer.MAX_VALUE);
        try (CSVReader csvReader = new CSVReaderBuilder(reader).withCSVParser(
            new RFC4180ParserBuilder().withSeparator(sep).build()).build()) {

          final String[] splitHeader = csvReader.readNext();
          final String[] splitLine = csvReader.readNext();

          // first and second line must be the same length if we auto-determine the separator
          if (splitHeader.length != splitLine.length) {
            logger.finest(
                "Line length mismatch for separator %s. header %d, first line %d in file %s.".formatted(
                    inQuotes(sep.toString()), splitHeader.length, splitLine.length,
                    file.getName()));
            continue;
          }

          if (splitHeader.length > maxCols) {
            maxCols = splitHeader.length;
            bestSeparator = sep;
          }
        } catch (CsvValidationException e) {
          throw new RuntimeException(e);
        }
      } catch (IOException | NullPointerException e) {
        // this may happen if the file has less than two lines.
        logger.log(Level.FINE,
            "Cannot auto determine file separator for %s. File may be empty or has less than two lines.".formatted(
                file));
      }
    }

    return bestSeparator;
  }

  public static @NotNull Character autoDetermineSeparatorOrElse(@NotNull File file,
      Function<File, Character> fallback) {
    final Character sep = autoDetermineSeparator(file);
    if (sep == null) {
      final Character fb = fallback.apply(file);
      logger.finest(
          "Could not automatically determine separator for file %s. Falling back to %s".formatted(
              file, fb.equals('\t') ? "tab" : fb));
      return fb;
    }

    logger.finest("Automatically determined separator for file %s to be %s".formatted(file,
        sep.equals('\t') ? "tab" : sep));
    return sep;
  }

  public static @NotNull Character autoDetermineSeparatorDefaultFallback(@NotNull File file) {
    // the default file ending for excel export to tab-separated is .txt, so we catch here if the
    // user did not rename.
    return autoDetermineSeparatorOrElse(file,
        f -> f.getName().endsWith(".tsv") || file.getName().endsWith(".txt") ? '\t' : ',');
>>>>>>> fb335793
  }

  /**
   * Read data until end. Skips empty lines. The returned list is not trimmed to size. If you retain
   * the list than use {@link ArrayList#trimToSize()}.
   *
   * @param separator separator
   * @return List of rows
   * @throws IOException if read is unsuccessful
   */
  public static List<String[]> readData(final BufferedReader reader, final String separator)
      throws IOException, CsvException {
    char sep = "\\t".equals(separator) ? '\t' : separator.charAt(0);
    try (CSVReader csvReader = new CSVReaderBuilder(reader).withCSVParser(
        new RFC4180ParserBuilder().withSeparator(sep).build()).build()) {
      List<String[]> result = new ArrayList<>(64);
      String[] row;
      while ((row = csvReader.readNext()) != null) {
        boolean empty = Arrays.stream(row).allMatch(s -> s == null || s.isBlank());
        if (!empty) {
          result.add(row);
        }
      }
      return result;
    }
  }

  public static String[][] readDataMapToColumns(final File file, final String sep)
      throws IOException, CsvException {
    return readDataMapToColumns(file, sep, 0);
  }

  /**
   * Read data until end - then map to columns
   *
   * @param sep          separator
   * @param mapStartLine the line in which to start the mapping. can be used to exclude the header.
   * @return array of [columns][rows]
   * @throws IOException if read is unsuccessful
   */
  public static String[][] readDataMapToColumns(final File file, final String sep, int mapStartLine)
      throws IOException, CsvException {
    try (var reader = Files.newBufferedReader(file.toPath())) {
      List<String[]> rows = readData(reader, sep);
      if (mapStartLine > 0) {
        rows.subList(0, mapStartLine).clear();
      }

      // max columns
      int cols = rows.stream().mapToInt(a -> a.length).max().orElse(0);

      String[][] data = new String[cols][rows.size()];
      for (int r = 0; r < rows.size(); r++) {
        String[] row = rows.get(r);
        for (int c = 0; c < row.length; c++) {
          String v = row[c];
          data[c][r] = v == null || v.isBlank() ? null : v;
        }
      }

      return data;
    }
  }

  /**
   * @param file          used to detect format and separator: tsv tab and csv comma
   * @param defaultFormat if format is not tsv or csv - then enforce default format
   */
  public static ICSVWriter createDefaultWriterAutoDetect(File file, String defaultFormat,
      WriterOptions option) throws IOException {
    file = CSVUtils.ensureTsvOrCsvFormat(file, defaultFormat);
    char sep = CSVUtils.detectSeparatorFromName(file);
    return createDefaultWriter(file, sep, option);
  }

  public static ICSVWriter createDefaultWriter(File file, String separator, WriterOptions option)
      throws IOException {
    char sep = separator.equals("\t") ? '\t' : separator.charAt(0);
    return createDefaultWriter(file, sep, option);
  }

  public static ICSVWriter createDefaultWriter(File file, char sep, WriterOptions option)
      throws IOException {
    FileAndPathUtil.createDirectory(file.getParentFile());
    var writer = Files.newBufferedWriter(file.toPath(), option.toOpenOption());
    return new CSVWriterBuilder(writer).withSeparator(sep).build();
  }

  public record CompoundDbLoadResult(@NotNull List<CompoundDBAnnotation> annotations,
                                     @NotNull TaskStatus status, @Nullable String errorMessage) {

  }


}<|MERGE_RESOLUTION|>--- conflicted
+++ resolved
@@ -61,11 +61,7 @@
 import java.util.List;
 import java.util.Map;
 import java.util.Map.Entry;
-<<<<<<< HEAD
-import java.util.Objects;
-=======
 import java.util.function.Function;
->>>>>>> fb335793
 import java.util.logging.Level;
 import java.util.logging.Logger;
 import java.util.stream.Collectors;
@@ -302,25 +298,6 @@
 
   public static List<String[]> readDataAutoSeparator(final File file)
       throws IOException, CsvException {
-<<<<<<< HEAD
-    final String sep = autoDetermineSeparator(file);
-
-    try (var reader = Files.newBufferedReader(file.toPath())) {
-      // some users/programs save csv files with an encoding prefix in the first few bytes. This
-      // prefix is equal to the char code \uFEFF and means that the file is utf-8 encoded. However,
-      // most UTF-8 files don't come with this prefix (=BOM, byte order marker). If it is there,
-      // we want to skip it, otherwise the first csv field may be mis-recognised as a string with a
-      // different encoding.
-      // see: https://stackoverflow.com/questions/4897876/reading-utf-8-bom-marker
-      reader.mark(1);
-      final char[] possibleBom = new char[1];
-      final int read = reader.read(possibleBom);
-      if (read == 1 && possibleBom[0] != '\uFEFF') {
-        reader.reset(); // no BOM found, don't skip
-      }
-
-      return readData(reader, sep);
-=======
     final Character sep = autoDetermineSeparatorDefaultFallback(file);
 
     try (var reader = Files.newBufferedReader(file.toPath())) {
@@ -343,7 +320,6 @@
     final int read = reader.read(possibleBom);
     if (read == 1 && possibleBom[0] != '\uFEFF') {
       reader.reset(); // no BOM found, don't skip
->>>>>>> fb335793
     }
   }
 
@@ -359,54 +335,6 @@
    *
    * @return The determined separator.
    */
-<<<<<<< HEAD
-  public static @NotNull String autoDetermineSeparator(@NotNull File file) {
-    String bestSeparator = null;
-
-    try (var reader = Files.newBufferedReader(file.toPath())) {
-      // make sure we can read the full first line and reset to here afterwards
-      final String header = reader.readLine();
-      final String line1 = reader.readLine();
-
-      final List<String> possibleSeparators = List.of("\t", ",", ";");
-
-      // the split line must have more than one entry to auto-determine,
-      // bc otherwise we may think we found the separator, but we just have an array of length 1.
-      // in that case, we default to the most likely option from the file ending
-      int maxCols = 1;
-
-      for (int i = 0; i < possibleSeparators.size(); i++) {
-        final String[] splitHeader = header.split(possibleSeparators.get(i));
-        final String[] splitLine = line1.split(possibleSeparators.get(i));
-        // first and second line must be the same length if we auto-determine the separator
-        if (splitHeader.length != splitLine.length) {
-          logger.finest(
-              "Line length mismatch for separator %s. header %d, first line %d in file %s.".formatted(
-                  inQuotes(possibleSeparators.get(i)), splitHeader.length, splitLine.length,
-                  file.getName()));
-          continue;
-        }
-
-        if (splitHeader.length > maxCols) {
-          maxCols = splitHeader.length;
-          bestSeparator = possibleSeparators.get(i);
-        }
-      }
-    } catch (IOException | NullPointerException e) {
-      // this may happen if the file has less than two lines.
-      logger.log(Level.FINE,
-          "Cannot auto determine file separator for %s. File may be empty or has less than two lines. Falling back to default.".formatted(
-              file));
-    }
-
-    // the default file ending for excel export to tab-separated is .txt, so we catch here if the
-    // user did not rename.
-    bestSeparator = Objects.requireNonNullElse(bestSeparator,
-        file.getName().endsWith(".tsv") || file.getName().endsWith(".txt") ? "\t" : ",");
-    logger.finest("Automatically determined separator for file %s to be %s".formatted(file,
-        bestSeparator.equals("\t") ? "tab" : bestSeparator));
-    return bestSeparator;
-=======
   public static @Nullable Character autoDetermineSeparator(@NotNull File file) {
     Character bestSeparator = null;
 
@@ -474,7 +402,6 @@
     // user did not rename.
     return autoDetermineSeparatorOrElse(file,
         f -> f.getName().endsWith(".tsv") || file.getName().endsWith(".txt") ? '\t' : ',');
->>>>>>> fb335793
   }
 
   /**
